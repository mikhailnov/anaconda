--- conflicted
+++ resolved
@@ -47,21 +47,11 @@
 
 ARCHIVE_TAG   = $(PACKAGE_NAME)-$(PACKAGE_VERSION)-$(PACKAGE_RELEASE)
 
-<<<<<<< HEAD
-GIT_BRANCH ?= f32-release
-
-=======
 # LOCALIZATION SETTINGS
->>>>>>> 14973491
 L10N_REPOSITORY ?= https://github.com/rhinstaller/anaconda-l10n.git
 L10N_REPOSITORY_RW ?= git@github.com:rhinstaller/anaconda-l10n.git
 # Branch used in anaconda-l10n repository. This should be master all the time.
 GIT_L10N_BRANCH ?= master
-<<<<<<< HEAD
-# Directory for this anaconda branch in anaconda-l10n repository. This could be master, fXX, rhel-8 etc.
-L10N_DIR ?= f32
-=======
->>>>>>> 14973491
 
 DIST_NAME ?= $(shell echo "$(GIT_BRANCH)" | sed \
 				-e 's/^f//' \
