#
# fcoe.py - fcoe class
#
# Copyright (C) 2009  Red Hat, Inc.  All rights reserved.
#
# This program is free software; you can redistribute it and/or modify
# it under the terms of the GNU General Public License as published by
# the Free Software Foundation; either version 2 of the License, or
# (at your option) any later version.
#
# This program is distributed in the hope that it will be useful,
# but WITHOUT ANY WARRANTY; without even the implied warranty of
# MERCHANTABILITY or FITNESS FOR A PARTICULAR PURPOSE.  See the
# GNU General Public License for more details.
#
# You should have received a copy of the GNU General Public License
# along with this program.  If not, see <http://www.gnu.org/licenses/>.
#

import os
from pyanaconda import iutil
from pyanaconda import isys
from pyanaconda.constants import ROOT_PATH
import logging
import time
from pyanaconda.flags import flags
log = logging.getLogger("anaconda")

import gettext
_ = lambda x: gettext.ldgettext("anaconda", x)

_fcoe_module_loaded = False

def has_fcoe():
    global _fcoe_module_loaded
    if not _fcoe_module_loaded:
        iutil.execWithRedirect("modprobe", [ "fcoe" ],
                               stdout = "/dev/tty5", stderr="/dev/tty5")
        _fcoe_module_loaded = True
        if "bnx2x" in iutil.lsmod():
            log.info("fcoe: loading bnx2fc")
            iutil.execWithRedirect("modprobe", [ "bnx2fc" ],
                                   stdout = "/dev/tty5", stderr="/dev/tty5")

    return os.access("/sys/module/fcoe", os.X_OK)

class fcoe(object):
    """ FCoE utility class.

        This class will automatically discover and connect to EDD configured
        FCoE SAN's when the startup() method gets called. It can also be
        used to manually configure FCoE SAN's through the addSan() method.

        As this class needs to make sure certain things like starting fcoe
        daemons and connecting to firmware discovered SAN's only happens once
        and as it keeps a global list of all FCoE devices it is
        implemented as a Singleton.
    """

    def __init__(self):
        self.started = False
        self.lldpadStarted = False
        self.nics = []

    # So that users can write fcoe() to get the singleton instance
    def __call__(self):
        return self

    def _stabilize(self):
        # I have no clue how long we need to wait, this ought to do the trick
        time.sleep(10)
        iutil.execWithRedirect("udevadm", [ "settle" ],
                               stdout = "/dev/tty5", stderr="/dev/tty5")

    def _startEDD(self):
        rc = iutil.execWithCapture("/usr/libexec/fcoe/fcoe_edd.sh", [ "-i" ],
                                   stderr="/dev/tty5")
        if not rc.startswith("NIC="):
            log.info("No FCoE EDD info found: %s" % rc.rstrip())
            return

        (key, val) = rc.strip().split("=", 1)
        if val not in isys.getDeviceProperties():
            log.error("Unknown FCoE NIC found in EDD: %s, ignoring" % val)
            return

        log.info("FCoE NIC found in EDD: %s" % val)
<<<<<<< HEAD
        self.addSan(val, dcb=True)
=======
        self.addSan(val, dcb=True, auto_vlan=True, intf=intf)
>>>>>>> 11b39012

    def startup(self):
        if self.started:
            return

        if not has_fcoe():
            return

        self._startEDD()
        self.started = True

    def _startLldpad(self):
        if self.lldpadStarted:
            return

        iutil.execWithRedirect("lldpad", [ "-d" ],
                               stdout = "/dev/tty5", stderr="/dev/tty5")
        self.lldpadStarted = True

<<<<<<< HEAD
    def addSan(self, nic, dcb=False):
=======
    def addSan(self, nic, dcb=False, auto_vlan=True, intf=None):
>>>>>>> 11b39012
        if not has_fcoe():
            raise IOError, _("FCoE not available")

        log.info("Activating FCoE SAN attached to %s, dcb: %s autovlan: %s" %
                 (nic, dcb, auto_vlan))

        iutil.execWithRedirect("ip", [ "link", "set", nic, "up" ],
                               stdout = "/dev/tty5", stderr="/dev/tty5")

        if dcb:
            self._startLldpad()
            iutil.execWithRedirect("dcbtool", [ "sc", nic, "dcb", "on" ],
                               stdout = "/dev/tty5", stderr="/dev/tty5")
            iutil.execWithRedirect("dcbtool", [ "sc", nic, "app:fcoe",
                               "e:1", "a:1", "w:1" ],
                               stdout = "/dev/tty5", stderr="/dev/tty5")
            iutil.execWithRedirect("fipvlan", [ nic, "-c", "-s" ],
                               stdout = "/dev/tty5", stderr="/dev/tty5")
        else:
            if auto_vlan:
                # certain network configrations require the VLAN layer module:
                iutil.execWithRedirect("modprobe", ["8021q"],
                                       stdout = "/dev/tty5", stderr="/dev/tty5")
                iutil.execWithRedirect("fipvlan", ['-c', '-s', nic],
                                    stdout = "/dev/tty5", stderr="/dev/tty5")
            else:
                f = open("/sys/module/libfcoe/parameters/create", "w")
                f.write(nic)
                f.close()

<<<<<<< HEAD
        self._stabilize()
        self.nics.append((nic, dcb))
=======
        self._stabilize(intf)
        self.nics.append((nic, dcb, auto_vlan))
>>>>>>> 11b39012

    def writeKS(self, f):
        # fixme plenty (including add ks support for fcoe in general)
        return

    def write(self):
        if not self.nics:
            return

        if not os.path.isdir(ROOT_PATH + "/etc/fcoe"):
            os.makedirs(ROOT_PATH + "/etc/fcoe", 0755)

        for nic, dcb, auto_vlan in self.nics:
            fd = os.open(ROOT_PATH + "/etc/fcoe/cfg-" + nic,
                         os.O_RDWR | os.O_CREAT)
            os.write(fd, '# Created by anaconda\n')
            os.write(fd, '# Enable/Disable FCoE service at the Ethernet port\n')
            os.write(fd, 'FCOE_ENABLE="yes"\n')
            os.write(fd, '# Indicate if DCB service is required at the Ethernet port\n')
            if dcb:
                os.write(fd, 'DCB_REQUIRED="yes"\n')
            else:
                os.write(fd, 'DCB_REQUIRED="no"\n')
            os.write(fd, '# Indicate if VLAN discovery should be handled by fcoemon\n')
            if auto_vlan:
                os.write(fd, 'AUTO_VLAN="yes"\n')
            else:
                os.write(fd, 'AUTO_VLAN="no"\n')
            os.close(fd)

        return

# Create FCoE singleton
fcoe = fcoe()

# vim:tw=78:ts=4:et:sw=4<|MERGE_RESOLUTION|>--- conflicted
+++ resolved
@@ -85,11 +85,7 @@
             return
 
         log.info("FCoE NIC found in EDD: %s" % val)
-<<<<<<< HEAD
-        self.addSan(val, dcb=True)
-=======
-        self.addSan(val, dcb=True, auto_vlan=True, intf=intf)
->>>>>>> 11b39012
+        self.addSan(val, dcb=True, auto_vlan=True)
 
     def startup(self):
         if self.started:
@@ -109,11 +105,7 @@
                                stdout = "/dev/tty5", stderr="/dev/tty5")
         self.lldpadStarted = True
 
-<<<<<<< HEAD
-    def addSan(self, nic, dcb=False):
-=======
-    def addSan(self, nic, dcb=False, auto_vlan=True, intf=None):
->>>>>>> 11b39012
+    def addSan(self, nic, dcb=False, auto_vlan=True):
         if not has_fcoe():
             raise IOError, _("FCoE not available")
 
@@ -144,13 +136,8 @@
                 f.write(nic)
                 f.close()
 
-<<<<<<< HEAD
         self._stabilize()
-        self.nics.append((nic, dcb))
-=======
-        self._stabilize(intf)
         self.nics.append((nic, dcb, auto_vlan))
->>>>>>> 11b39012
 
     def writeKS(self, f):
         # fixme plenty (including add ks support for fcoe in general)
