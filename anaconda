--- conflicted
+++ resolved
@@ -496,12 +496,9 @@
         self.rescue = False
         self.updateSrc = None
         self.mediaDevice = None
-<<<<<<< HEAD
         self.platform = None
-=======
         self.canReIPL = False
         self.reIPLMessage = None
->>>>>>> 270003cd
 
         # *sigh* we still need to be able to write this out
         self.xdriver = None
