%define livearches %{ix86} x86_64 ppc ppc64 ppc64le

Summary: Graphical system installer
Name:    anaconda
Version: @PACKAGE_VERSION@
Release: @PACKAGE_RELEASE@%{?dist}
License: GPLv2+ and MIT
Group:   Applications/System
URL:     http://fedoraproject.org/wiki/Anaconda

# To generate Source0 do:
# git clone https://github.com/rhinstaller/anaconda
# git checkout -b archive-branch anaconda-%%{version}-%%{release}
# ./autogen.sh
# make dist
Source0: %{name}-%{version}.tar.bz2

# Versions of required components (done so we make sure the buildrequires
# match the requires versions of things).

%define gettextver 0.19.8
%define pykickstartver 2.32-1
%define dnfver 2.0.0
%define partedver 1.8.1
%define pypartedver 2.5-2
%define nmver 0.9.9.0-10.git20130906
%define dbusver 1.2.3
%define mehver 0.23-1
%define firewalldver 0.3.5-1
%define utillinuxver 2.15.1
%define dracutver 034-7
%define isomd5sum 1.0.10
%define fcoeutilsver 1.0.12-3.20100323git
%define iscsiver 6.2.0.873-26
%define rpmver 4.10.0
%define libarchivever 3.0.4
%define langtablever 0.0.34
%define libxklavierver 5.4
%define libtimezonemapver 0.4.1-2
%define helpver 22.1-1

BuildRequires: audit-libs-devel
BuildRequires: gettext >= %{gettextver}
BuildRequires: gtk3-devel
BuildRequires: gtk-doc
BuildRequires: gtk3-devel-docs
BuildRequires: glib2-doc
BuildRequires: gobject-introspection-devel
BuildRequires: glade-devel
BuildRequires: libgnomekbd-devel
BuildRequires: libxklavier-devel >= %{libxklavierver}
BuildRequires: pango-devel
BuildRequires: python3-kickstart >= %{pykickstartver}
%if ! 0%{?rhel}
BuildRequires: python3-bugzilla
%endif
BuildRequires: python3-devel
BuildRequires: python3-nose
BuildRequires: systemd
# rpm and libarchive are needed for driver disk handling
BuildRequires: rpm-devel >= %{rpmver}
BuildRequires: libarchive-devel >= %{libarchivever}
%ifarch %livearches
BuildRequires: desktop-file-utils
%endif
%ifarch s390 s390x
BuildRequires: s390utils-devel
%endif
BuildRequires: libtimezonemap-devel >= %{libtimezonemapver}

# Tools used by the widgets resource bundle generation
BuildRequires: gdk-pixbuf2-devel
BuildRequires: libxml2

Requires: anaconda-core = %{version}-%{release}
Requires: anaconda-gui = %{version}-%{release}
Requires: anaconda-tui = %{version}-%{release}

%description
The anaconda package is a metapackage for the Anaconda installer.

%package core
Summary: Core of the Anaconda installer
<<<<<<< HEAD
Requires: python3-dnf >= %{dnfver}
Requires: python3-blivet >= 1:2.1.7
=======
Requires: python3-dnf >= %{dnfver}, python3-dnf < %{dnfmaxver}
Requires: python3-blivet >= 1:2.1.6-3
>>>>>>> e02678b9
Requires: python3-meh >= %{mehver}
Requires: libreport-anaconda >= 2.0.21-1
Requires: libselinux-python3
Requires: rpm-python3 >= %{rpmver}
Requires: parted >= %{partedver}
Requires: python3-pyparted >= %{pypartedver}
Requires: python3-requests
Requires: python3-requests-file
Requires: python3-requests-ftp
Requires: python3-kickstart >= %{pykickstartver}
Requires: langtable-data >= %{langtablever}
Requires: langtable-python3 >= %{langtablever}
Requires: authconfig
Requires: firewalld >= %{firewalldver}
Requires: util-linux >= %{utillinuxver}
Requires: python3-dbus
Requires: python3-pwquality

# pwquality only "recommends" the dictionaries it needs to do anything useful,
# which is apparently great for containers but unhelpful for the rest of us
Requires: cracklib-dicts

Requires: python3-pytz
Requires: realmd
Requires: teamd
%ifarch %livearches
Requires: usermode
%endif
%ifarch s390 s390x
Requires: openssh
%endif
Requires: isomd5sum >= %{isomd5sum}
Requires: createrepo_c
Requires: NetworkManager >= %{nmver}
Requires: NetworkManager-glib >= %{nmver}
Requires: NetworkManager-team
Requires: dhclient
Requires: kbd
Requires: chrony
Requires: python3-ntplib
Requires: rsync
Requires: systemd
%ifarch %{ix86} x86_64
Requires: fcoe-utils >= %{fcoeutilsver}
%endif
Requires: python3-iscsi-initiator-utils >= %{iscsiver}
%ifarch %{ix86} x86_64
%if ! 0%{?rhel}
Requires: hfsplus-tools
%endif
%endif
%ifnarch aarch64
Requires: kexec-tools
%endif
Requires: python3-pid
Requires: python3-ordered-set >= 2.0.0
Requires: python3-wrapt

Requires: python3-coverage >= 4.0-0.12.b3

# required because of the rescue mode and VNC question
Requires: anaconda-tui = %{version}-%{release}

# Make sure we get the en locale one way or another
Requires: glibc-langpack-en

Obsoletes: anaconda-images <= 10
Provides: anaconda-images = %{version}-%{release}
Obsoletes: anaconda-runtime < %{version}-%{release}
Provides: anaconda-runtime = %{version}-%{release}
Obsoletes: booty <= 0.107-1

%description core
The anaconda-core package contains the program which was used to install your
system.

%package gui
Summary: Graphical user interface for the Anaconda installer
Requires: anaconda-core = %{version}-%{release}
Requires: anaconda-widgets = %{version}-%{release}
Requires: python3-meh-gui >= %{mehver}
Requires: adwaita-icon-theme
Requires: system-logos
Requires: tigervnc-server-minimal
Requires: libxklavier >= %{libxklavierver}
Requires: libgnomekbd
Requires: libtimezonemap >= %{libtimezonemapver}
Requires: nm-connection-editor
%ifarch %livearches
Requires: zenity
%endif
Requires: keybinder3
%ifnarch s390 s390x
Requires: NetworkManager-wifi
%endif
Requires: anaconda-user-help >= %{helpver}
Requires: yelp
Requires: python3-gobject-base

# Needed to compile the gsettings files
BuildRequires: gsettings-desktop-schemas
BuildRequires: metacity

%description gui
This package contains graphical user interface for the Anaconda installer.

%package tui
Summary: Textual user interface for the Anaconda installer
Requires: anaconda-core = %{version}-%{release}

%description tui
This package contains textual user interface for the Anaconda installer.

%package widgets
Summary: A set of custom GTK+ widgets for use with anaconda
Group: System Environment/Libraries
Requires: python3

%description widgets
This package contains a set of custom GTK+ widgets used by the anaconda installer.

%package widgets-devel
Summary: Development files for anaconda-widgets
Group: Development/Libraries
Requires: glade
Requires: %{name}-widgets%{?_isa} = %{version}-%{release}

%description widgets-devel
This package contains libraries and header files needed for writing the anaconda
installer.  It also contains Python and Glade support files, as well as
documentation for working with this library.

%package dracut
Summary: The anaconda dracut module
Requires: dracut >= %{dracutver}
Requires: dracut-network
Requires: dracut-live
Requires: xz
Requires: python3-kickstart

%description dracut
The 'anaconda' dracut module handles installer-specific boot tasks and
options. This includes driver disks, kickstarts, and finding the anaconda
runtime on NFS/HTTP/FTP servers or local disks.

%prep
%setup -q

%build
%configure
%{__make} %{?_smp_mflags}

%install
%{make_install}
find %{buildroot} -type f -name "*.la" | xargs %{__rm}

# Create an empty directory for addons
mkdir %{buildroot}%{_datadir}/anaconda/addons

%ifarch %livearches
desktop-file-install ---dir=%{buildroot}%{_datadir}/applications %{buildroot}%{_datadir}/applications/liveinst.desktop
%endif
# NOTE: If you see "error: Installed (but unpackaged) file(s) found" that include liveinst files,
#       check the IS_LIVEINST_ARCH in configure.ac to make sure your architecture is properly defined

# If no langs found, keep going
%find_lang %{name} || :

%post widgets -p /sbin/ldconfig
%postun widgets -p /sbin/ldconfig


%ifarch %livearches
%post
update-desktop-database &> /dev/null || :
%endif

%ifarch %livearches
%postun
update-desktop-database &> /dev/null || :
%endif

%files

# Allow the lang file to be empty
%define _empty_manifest_terminate_build 0

%files core -f %{name}.lang
%license COPYING
%{_unitdir}/*
%{_prefix}/lib/systemd/system-generators/*
%{_bindir}/instperf
%{_bindir}/anaconda-disable-nm-ibft-plugin
%{_sbindir}/anaconda
%{_sbindir}/handle-sshpw
%{_datadir}/anaconda
%{_prefix}/libexec/anaconda
%exclude %{_prefix}/libexec/anaconda/dd_*
%{python3_sitearch}/pyanaconda/*
%exclude %{python3_sitearch}/pyanaconda/rescue.py*
%exclude %{python3_sitearch}/pyanaconda/__pycache__/rescue.*
%exclude %{python3_sitearch}/pyanaconda/ui/gui/*
%exclude %{python3_sitearch}/pyanaconda/ui/tui/*
%{_bindir}/analog
%{_bindir}/anaconda-cleanup
%ifarch %livearches
%{_bindir}/liveinst
%{_sbindir}/liveinst
%config(noreplace) %{_sysconfdir}/pam.d/*
%config(noreplace) %{_sysconfdir}/security/console.apps/*
%{_libexecdir}/liveinst-setup.sh
%{_datadir}/applications/*.desktop
%{_sysconfdir}/xdg/autostart/*.desktop
%endif

%files gui
%{python3_sitearch}/pyanaconda/ui/gui/*
%{_datadir}/themes/Anaconda/*

%files tui
%{python3_sitearch}/pyanaconda/rescue.py
%{python3_sitearch}/pyanaconda/__pycache__/rescue.*
%{python3_sitearch}/pyanaconda/ui/tui/*

%files widgets
%{_libdir}/libAnacondaWidgets.so.*
%{_libdir}/girepository*/AnacondaWidgets*typelib
%{python3_sitearch}/gi/overrides/*

%files widgets-devel
%{_libdir}/libAnacondaWidgets.so
%{_includedir}/*
%{_datadir}/glade/catalogs/AnacondaWidgets.xml
%{_datadir}/gtk-doc

%files dracut
%dir %{_prefix}/lib/dracut/modules.d/80%{name}
%{_prefix}/lib/dracut/modules.d/80%{name}/*
%{_prefix}/libexec/anaconda/dd_*

%changelog
* Mon Aug 29 2016 Samantha N. Bueno <sbueno+anaconda@redhat.com> - 26.1-1
- Fix a pylint no-member warning (mkolman)
- Translate press-c-to-continue correctly in TUI (#1364539) (mkolman)
- Fix bootDrive driveorder fallback (#1355795) (jkonecny)
- Fix bootloader when re-using existing /boot part (#1355795) (jkonecny)
- Add support for device specification variants (#1200833) (mkolman)
- Revert "Update zanata.xml for f25-devel branch." (sbueno+anaconda)
- Update zanata.xml for f25-devel branch. (sbueno+anaconda)
- Add option to override efi_dir (phil)
- efiboot: stderr= is not an option to efibootmgr (phil)
- Fix EFI grub1 case (phil)
- Make Fedora module not so grabby (phil)
- Add centos module to pyanaconda (phil)
- network: don't require gateway for static ipv4 config in TUI (#1365532)
  (rvykydal)
- Improve connection network change detection (jkonecny)
- Revert "Revalidate source only if nm-con-ed change settings (#1270354)"
  (jkonecny)
- Fix anaconda-pre.service wasn't properly installed (#1255659) (jkonecny)
- Rename function for better consistency (#1259284) (rvykydal)
- Update error message for consistency (#1259284) (rvykydal)
- Add more specific username check messages also to gui (#1360334) (rvykydal)
- fix style guide test false positive on username variable (#1350375)
  (rvykydal)
- tui: use functions instead of fake REs for checking values (#1350375)
  (rvykydal)
- tui: get proper index of entry we are handling in input (#1331054) (rvykydal)
- tui: fix user name validity checking (#1350375) (rvykydal)
- More descriptive message on invalid username (kvalek)
- Fix another pep8 name issue (jkonecny)
- iscsi: fix getting iscsi target iface of bound target (#1359739) (rvykydal)
- Fix needsNetwork testing only additional repositories (#1358788) (jkonecny)
- Fix restart payload only when repo needs network (#1358788) (jkonecny)
- Cleanup remaining runlevel references (mkolman)
- Clarify a nosave related log message (mkolman)
- Use Screen Access Manager (mkolman)
- Add screen entry/exit callbacks (mkolman)
- Add screen access manager (mkolman)
- A simple formatting fix (mkolman)
- Fix another blivet-2.0 pep8 error (jkonecny)
- Quickfix of failing test (japokorn)
- Some docstring refactoring & typo fixes for the TUI base classes (mkolman)
- Add a file about contributing. (sbueno+anaconda)
- Store logs before anaconda starts (#1255659) (japokorn)
- DD can now replace existing drivers (#1101653) (japokorn)
- Use the F25 timezone kickstart command version (mkolman)
- Use sshd-keygen.target instead of hardcoded sshd-keygen script (jjelen)
- Make it possible to disable sshd service from running. (#1262707)
  (sbueno+anaconda)
- Change bootloader boot drive fallback (jkonecny)
- Fix of Python3x uncompatible commands (japokorn)
- Add NTP server configuration to the TUI (#1269399) (mkolman)
- Move the NTP server checking constants to constants.py (mkolman)
- Use a constant for the NTP check thread name prefix (mkolman)
- Fix another victim of the python 2->3 conversion. (#1354020) (dshea)
- Attempt to unload modules updated by a driver disk (dshea)
- Fix the processing of device nodes as driver disks (dshea)

* Fri Jul 08 2016 Brian C. Lane <bcl@redhat.com> - 25.20-1
- Allow kickstart users to ignore the free space error (dshea)
- Stop kickstart when space check fails (bcl)
- Service anaconda-nm-config is missing type oneshot (jkonecny)
- Fix dhcpclass to work both via kickstart and the boot cmdline. (clumens)
- network: handle also ifcfg files of not activated virtual devices (#1313173)
  (rvykydal)
- network: check onboot value in ksdata, not NM connections (#1313173)
  (rvykydal)
- network: do not activate device on kickstart --onboot="yes" (#1341636)
  (rvykydal)

* Fri Jun 24 2016 Brian C. Lane <bcl@redhat.com> - 25.19-1
- hostname: don't set installer env hostname to localhost.localdomain
  (#1290858) (rvykydal)
- hostname: add tooltip to Apply button (#1290858) (rvykydal)
- hostname: fix accelerator collision (#1290858) (rvykydal)
- hostname: don't set hostname in initrafms of target system (#1290858)
  (rvykydal)
- hostname: set current hostname from target system hostname on demand
  (#1290858) (rvykydal)
- hostname: suggest current hostname for storage containers (#1290858)
  (rvykydal)
- hostname: don't set target system static hostname to current hostname
  (#1290858) (rvykydal)
- network tui: do not activate device when setting its onboot value (#1261864)
  (rvykydal)
- network tui: edit persistent configuration, not active connection (#1261864)
  (rvykydal)
- network: validate netmask in tui (#1331054) (rvykydal)
- Add wordwrap to text mode and use it by default (#1267881) (rvykydal)
- Fix adding new VG in Custom spoke can't be applied (#1263715) (jkonecny)
- Fix SimpleConfigFile file permissions (#1346364) (bcl)
- Re-configure proxy when updateBaseRepo is called (#1332472) (bcl)

* Fri Jun 17 2016 Brian C. Lane <bcl@redhat.com> - 25.18-1
- Only use <> for markup (#1317297) (bcl)
- Update iscsi dialog for Blivet 2.0 API change (bcl)
- Use the signal handlers to set initial widget sensitivies (dshea)
- Fix bad sensitivity on boxes in source spoke (jkonecny)
- Fix install-buildrequires (bcl)
- Added optional [/prefix] as pattern (kvalek)
- Require network for network-based driver disks (dshea)
- Add missing pkgs to install-buildrequires (#612) (phil)
- Increase the required version of gettext (dshea)
- Fix the name sensitivity in the custom spoke. (dshea)

* Fri Jun 10 2016 Brian C. Lane <bcl@redhat.com> - 25.17-1
- Revert "Temporarily disable translations" (bcl)
- Change where to look for the iscsi object (#1344131) (dshea)
- Fix old blivet identifiers (#1343907) (dshea)
- Fix a covscan warning about fetch-driver-net (#1269915) (bcl)
- Fix crash when NM get_setting* methods return None (#1273497) (jkonecny)
- Overwrite network files when using ks liveimg (#1342639) (bcl)
- Stop using undocumented DNF logging API (bcl)
- Use the LUKS device for encrypted swap on RAID (dshea)
- Keep the subdir in driver disk update paths (dshea)
- Warn about broken keyboard layout switching in VNC (#1274228) (jkonecny)
- Make the anaconda-generator exit early outside of the installation
  environment (#1289179) (mkolman)

* Fri Jun 03 2016 Brian C. Lane <bcl@redhat.com> - 25.16-1
- Add a button to refresh the disk list. (dlehman)
- Only try to restart payload in the Anaconda environment (mkolman)
- Make current runtime environment identifiers available via flags (mkolman)
- Display storage errors that cause no disks to be selected (#1340240) (bcl)
- Fix the SourceSwitchHandler pylint errors differently. (clumens)
- Fix pylint errors. (clumens)
- Update the disk summary on Ctrl-A (dshea)
- Revert "Refresh the view of on-disk storage state every 30 seconds."
  (dlehman)
- Refresh the view of on-disk storage state every 30 seconds. (dlehman)
- Handle unsupported disklabels. (dlehman)
- Use a blivet method to remove everything from a device. (dlehman)
- Tighten up ResizeDialog._recursive_remove a bit. (dlehman)
- Only look for partitions on partitioned disks. (dlehman)
- NFS DDs installation now works correctly (#1269915) (japokorn)
- Remove unused on_proxy_ok_clicked from Source spoke (jkonecny)
- send all layouts to localed for keymap conversion (#1333998) (awilliam)
- Small cleanup (mkolman)

* Fri May 27 2016 Brian C. Lane <bcl@redhat.com> - 25.15-1
- Resolve shortcut conflict between "Desired Capacity" and "Done" (yaneti)
- network: don't crash on devices with zero MAC address (#1334632) (rvykydal)
- Remove Authors lines from the tops of all files. (clumens)
- Related: rhbz#1298444 (rvykydal)
- New Anaconda documentation - 25.14 (bcl)
- Catch DNF MarkingError during group installation (#1337731) (bcl)
- Fix TUI ErrorDialog processing (#1337427) (bcl)
- Clean up yelp processes (#1282432) (dshea)

* Fri May 20 2016 Brian C. Lane <bcl@redhat.com> - 25.14-1
- Temporarily disable translations (bcl)
- Don't crash when selecting the same hdd ISO again (#1275771) (mkolman)

* Thu May 19 2016 Brian C. Lane <bcl@redhat.com> - 25.13-1
- Fix writeStorageLate for live installations (#1334019) (bcl)
- Remove the locale list from zanata.xml (dshea)
- Ditch autopoint. (dshea)
- Ditch intltool. (dshea)
- Rename fedora-welcome to fedora-welcome.js (dshea)
- Fix UEFI installation after EFIBase refactor (bcl)
- Fix error handling for s390 bootloader errors (sbueno+anaconda)
- Deselect all addons correctly (#1333505) (bcl)
- gui-testing needs isys to be compiled. (clumens)
- Add more to the selinux check in tests/gui/base.py. (clumens)

* Fri May 13 2016 Brian C. Lane <bcl@redhat.com> - 25.12-1
- Add single language mode (#1235726) (mkolman)
- Move default X keyboard setting out of the Welcome spoke (mkolman)
- Rerun writeBootLoader on Live BTRFS installs (bcl)
- Check for mounted partitions as part of sanity_check (#1330820) (bcl)
- Merge pull request #620 from dashea/new-canary (dshea)
- Update the required pykickstart version. (dshea)
- Implement %%packages --excludeWeakdeps (#1331100) (james)
- Fix bad addon handling when addon import failed (jkonecny)
- Add retry when downloading .treeinfo (#1292613) (jkonecny)
- Return xprogressive delay back (jkonecny)
- Change where tests on translated strings are run. (dshea)
- Merge the latest from translation-canary (dshea)
- Squashed 'translation-canary/' changes from 5a45c19..3bc2ad6 (dshea)
- Add new Makefile target for gui tests (atodorov)
- Define missing srcdir in run_gui_tests.sh and enable coverage (atodorov)
- Split gui test running out into its own script. (clumens)
- Look higher for the combobox associated with an entry (#1333530) (dshea)
- Use createrepo_c in the ci target. (dshea)
- Compile glib schema overrides with --strict. (dshea)

* Fri May 06 2016 Brian C. Lane <bcl@redhat.com> - 25.11-1
- Don't join two absolute paths (#1249598) (mkolman)
- Don't crash when taking a screenshot on the hub (#1327456) (mkolman)
- Fix pylint errors. (phil)
- Factor out common grub1/grub2 stuff into mixin, and other factoring (phil)
- Add GRUB1 (legacy) support back to Anaconda (phil)

* Fri Apr 29 2016 Brian C. Lane <bcl@redhat.com> - 25.10-1
- Handle unmounting ostree when exiting (bcl)
- ostree: Use bind mounts to setup ostree root (bcl)
- ostree: Skip root= setup when using --dirinstall (bcl)
- disable_service: Specify string format args as logging params. (clumens)
- Ignore failure when disable services that do not exist (phil)
- Get rid of an unused variable in the network spoke. (clumens)
- Revalidate source only if nm-con-ed change settings (#1270354) (jkonecny)
- Merge solutions for test source when network change (#1270354) (jkonecny)
- Changes in network state revalidate sources rhbz#1270354 (riehecky)

* Wed Apr 27 2016 Brian C. Lane <bcl@redhat.com> - 25.9-1
- Use the iutil functions for interacting with systemd services. (dshea)
- Add methods to enable and disable systemd services. (dshea)
- Do not add .service to the end of service names. (dshea)
- Remove detach-client from tmux.conf (dshea)
- Use Blivet 2.0 for set_default_fstype (#607) (sgallagh)
- Remove dnf from the list of required packages. (#605) (dshea)
- Add access to the payload from addons (#1288636) (jkonecny)
- Disable pylint warnings related to the log handler fixer. (dshea)
- Allow the metacity config dir to be overriden. (dshea)
- Do not include /usr/share/anaconda files in the gui package. (dshea)
- Work around logging's crummy lock behavior. (dshea)
- Use rm -r to remove the temporary python site directory. (dshea)
- Remove the subnet label for wired devices. (#1327615) (dshea)
- Fix how unusued network labels are hidden (#1327615) (dshea)
- Remove yum_logger (bcl)
- Remove the lock loglevel (bcl)
- Use a temporary user-site directory for the tests. (dshea)
- Build everything for make ci. (dshea)
- Ignore some E1101 no-member errors when running pylint (bcl)
- Sprinkle the code with pylint no-member disable statements (bcl)
- Catch GLib.GError instead of Exception (bcl)
- Update storage test for Blivet 2.0 API change. (bcl)
- Initialize missing private methods in BasePage class (bcl)
- Update kickstart.py for Blivet 2.0 API change. (bcl)
- Use namedtuple correctly in kexec.py (bcl)
- Add more requires to make password checking still work. (#1327411) (dshea)
- Rename isS390 to match the renames in blivet. (dshea)
- Suppress signal handling when setting zone from location (#1322648) (dshea)
- Refresh metadata when updates checkbox changes (#1211907) (bcl)

* Fri Apr 15 2016 Brian C. Lane <bcl@redhat.com> - 25.8-1
- network: handle null wireless AP SSID object (#1262556) (awilliam)
- Change new_tmpfs to new_tmp_fs. (clumens)
- Add support for kickstart %%onerror scripts. (clumens)
- Show network spoke in the TUI reconfig mode (#1302165) (mkolman)
- network: copy static routes configured in installer to system (#1255801)
  (rvykydal)
- network: fix vlan over bond in kickstart (#1234849) (rvykydal)
- network: use NAME to find ifcfg on s390 with net.ifnames=0 (#1249750)
  (rvykydal)
- Get rid of the reimport of MultipathDevice. (clumens)
- Fix iSCSI kickstart options aren't generated (#1252879) (jkonecny)
- Fix adding offload iSCSI devices (vtrefny)
- Make the list-harddrives script mode robust (mkolman)

* Fri Apr 08 2016 Brian C. Lane <bcl@redhat.com> - 25.7-1
- Blivet API change getDeviceBy* is now get_device_by_* (bcl)
- network: don't set 803-3-ethernet.name setting (#1323589) (rvykydal)
- Log non-critical user/group errors (#1308679) (bcl)
- Fix btrfs metadata raid level kwarg. (dlehman)
- docs: Add release building document (bcl)
- Minor improvements - README and test dependencies (atodorov)
- Add more matches for network connectivity (atodorov)

* Mon Apr 04 2016 Brian C. Lane <bcl@redhat.com> - 25.6-1
- Remove an unused import from anaconda-cleanup. (clumens)
- Don't use booleans in Requires (#1323314) (dshea)
- Set CSS names on all of the anaconda classes. (#1322036) (dshea)
- Don't crash if no groups are specified (#1316816) (dshea)
- Fix only one address is shown in anaconda (#1264400) (jkonecny)
- Fix call to update optical media format. (#1322943) (dlehman)
- Reset invalid disk selection before proceeding. (dlehman)
- Multiple Dogtail tests improvements (atodorov)
- Do not allow liveinst with --image or --dirinstall (#1276349) (dshea)
- New Anaconda documentation - 25.5 (bcl)

* Wed Mar 30 2016 Brian C. Lane <bcl@redhat.com> - 25.5-1
- Don't provide subclasses of the multipath or dmraid commands. (clumens)
- Add support for chunksize raid kickstart parameter. (vtrefny)
- Convert to blivet-2.0 API. (dlehman)

* Thu Mar 24 2016 Brian C. Lane <bcl@redhat.com> - 25.4-1
- Require that the English locale data be available. (#1315494) (dshea)
- Revert "Change the default locale to C.UTF-8 (#1312607)" (#1315494) (dshea)
- Make windows in metacity closable (#1319590) (dshea)
- Fix the use of CSS psuedo-classes in the widgets. (dshea)
- Add reason when logging invalid repository (#1240379) (jkonecny)

* Sat Mar 19 2016 Brian C. Lane <bcl@redhat.com> - 25.3-1
- Apply language attributes to all labels within anaconda. (dshea)
- Add a function to apply a PangoAttrLanguage to a label. (dshea)
- Add functions to watch changes to a container widget. (dshea)
- Switch to the adwaita icon theme. (dshea)
- Fix duplicate network settings in dracut (#1293539) (jkonecny)
- Fix create device with bad name when parsing KS (#1293539) (jkonecny)
- Use a lock for repoStore access (#1315414) (bcl)
- Add missing inst prefix to the nokill option in docs (mkolman)
- Merge pull request #551 from wgwoods/master-multiple-initrd-dd-fix (wwoods)
- fix multiple inst.dd=<path> args (rhbz#1268792) (wwoods)

* Fri Mar 11 2016 Brian C. Lane <bcl@redhat.com> - 25.2-1
- Load the system-wide Xresources (#1241724) (dshea)
- Use an icon that exists in Adwaita for the dasd confirmation (dshea)
- Make it possible to skip saving of kickstarts and logs (#1285519) (mkolman)
- Add a function for empty file creation (#1285519) (mkolman)
- Run actions for argparse arguments (#1285519) (mkolman)

* Wed Mar 09 2016 Brian C. Lane <bcl@redhat.com> - 25.1-1
- don't install kernel-PAE on x86_64 (#1313957) (awilliam)
- except block in py3.5 undefines the variable (bcl)
- Remove some history from the liveinst setup. (dshea)
- Do not run the liveinst setup if not in a live environment. (dshea)
- Set GDK_BACKEND=x11 before running anaconda from liveinst. (dshea)
- Run zz-liveinst as an autostart application (dshea)
- Translate the help button. (dshea)
- Translate the required space labes in resize.py (dshea)

* Fri Mar 04 2016 Brian C. Lane <bcl@redhat.com> - 25.0-1
- Add device id to dasdfmt screen. (#1269174) (sbueno+anaconda)
- Unify displayed columns in custom spoke dialogs. (#1289577) (sbueno+anaconda)
- Show some confirmation to users if adding a DASD was successful. (#1259016)
  (sbueno+anaconda)
- Hotfix for missing storage in payload class (#1271657) (jkonecny)
- Check to see if DD repo is already in addOn list (#1268357) (bcl)
- Use the default levelbar offset values. (dshea)
- Do not change the GUI language to a missing locale. (#1312607) (dshea)
- Don't crash when setting an unavailable locale (#1312607) (dshea)
- Change the default locale to C.UTF-8 (#1312607) (dshea)
- Update the libtool version-info. (dshea)
- Use CSS to style the internal widgets. (dshea)
- Move the widgets pixmaps into resources. (dshea)
- Add a resource bundle to libAnacondaWidgets (dshea)
- Rename show_arrow and chosen_changed to show-arrow and chosen-changed (dshea)
- Remove an invalid transfer notation. (dshea)
- Stop using SGML in the docs. (dshea)
- Change the install test URL. (dshea)
- Fix nfs source crash when options change (#1264071) (bcl)
- makebumpver: Add a --dry-run option (bcl)
- NTP should have better behavior (#1309396) (jkonecny)
- Manually set clock shifts on UI idle (#1251044) (rmarshall)
- Don't remove selected shared part when Delete all (#1183880) (jkonecny)
- Don't delete shared/boot parts in deleteAll (#1183880) (jkonecny)

* Fri Feb 19 2016 Brian C. Lane <bcl@redhat.com> - 24.13-1
- tests/gui enhancements (atodorov)
- Fix gui tests for anaconda move to anaconda.py (atodorov)
- Use a different ipmi command to log events. (clumens)
- Clarify that a string in list-screens is actually a regex. (clumens)
- Merge pull request #513 from wgwoods/update-dd-docs (wwoods)
- updated driver updates docs (wwoods)
- Add specification for the user interaction config file (mkolman)
- Update zanata webui URL in translation doc. (dlehman)
- Tweak partition removal in Custom spoke (jkonecny)
- Do not skip evaluation after removing partitions (jkonecny)
- Import iutil earlier so we can use ipmi_report from check_for_ssh. (clumens)
- Make disconnect_client_callbacks more resilient (#1307063). (clumens)
- Move the langpacks install into to a separate function. (dshea)
- Fix _find_by_title method in Accordion (jkonecny)

* Fri Feb 12 2016 Brian C. Lane <bcl@redhat.com> - 24.12-1
- Use host storage for directory or image install dnf download (bcl)
- Log payloadError so we know why installation failed. (bcl)
- Add the addons directory to the rpm. (dshea)
- Use the packaged version of ordered-set (dshea)
- Remove an unused import (dshea)
- Add an uninstall hook for the renamed anaconda (dshea)
- Make langpack work in DNF (#1297823) (jsilhan)
- New Anaconda documentation - 24.11 (bcl)

* Fri Feb 05 2016 Brian C. Lane <bcl@redhat.com> - 24.11-1
- Fix makeupdates for anaconda move to anaconda.py (bcl)
- Rename ./anaconda to ./anaconda.py to work around coverage.py #425 (atodorov)
- Remove special handling for interruptible system calls. (dshea)
- Handle PEP 3101 strings in the gettext context check (dshea)
- Improve RHS summary strings in multiselection (#1265620) (jkonecny)
- Increase GI version required of AnacondaWidgets (jkonecny)
- Increment version of g-introspection for widgets (jkonecny)
- Increment the AnacondaWidgets version (jkonecny)
- Switch to the new Initial Setup unit name (#1299210) (mkolman)
- Uncomment self.check_lang_locale_views in tests/gui/ (atodorov)
- Add dogtail to test requirements (atodorov)
- Add config for easier combining of kickstart and Jenkins coverage data
  (atodorov)
- Apply the fallback style to anaconda selectors. (dshea)
- Redo the stylesheet for Gtk 3.19+ (dshea)
- Directly overwrite /usr/share/anaconda/anaconda-gtk.css (dshea)
- Merge pull request #463 from dashea/translation-tests (dshea)
- Display the name of the addon while executing it (bcl)
- Add page selection summary to the right side (#1265620) (jkonecny)
- Ask when removing new items in multiselection (#1265620) (jkonecny)
- Add multiselection with SHIFT key (#1265620) (jkonecny)
- Use show_arrow feature implemented in Selector (#1265620) (jkonecny)
- Add new property to show/hide arrow in Selector (#1265620) (jkonecny)
- Change selection logic when opening Page (#1265620) (jkonecny)
- Add new BasePage class (#1265620) (jkonecny)
- Add signal and methods to MountpointSelector (#1265620) (jkonecny)
- Fix errors with multiselection (#1265620) (jkonecny)
- Accordion class now process events for selectors (#1265620) (jkonecny)
- Change cammel case for accordion.py to new pep8 (jkonecny)
- Move selection logic from custom spoke to accordion (#1265620) (jkonecny)
- Modify ConfirmDeleteDialog now the checkbox is optional (#1265620) (jkonecny)
- Multiselection works in GUI with remove (#1265620) (jkonecny)
- Add multiselection to Accordion with control key (#1265620) (jkonecny)
- Remove bad translations from the source tarball. (dshea)
- Treat warnings from xgettext as errors. (dshea)
- Run translation-canary tests from make check. (dshea)
- Do not run pylint on translation-canary (dshea)
- Squashed 'translation-canary/' content from commit 5a45c19 (dshea)

* Fri Jan 29 2016 Brian C. Lane <bcl@redhat.com> - 24.10-1
- Add a finished method to spokes (#1300499) (bcl)
- Handle DeviceConfiguration with con = None (#1300499) (bcl)
- Log detailed information about installed packages (bcl)
- s/KickstartValueError/KickstartParseError. (clumens)
- Move requiredDeviceSize to the main Payload class (#1297905) (dshea)

* Fri Jan 08 2016 Brian C. Lane <bcl@redhat.com> - 24.9-1
- Handle unexpected DNF exit (bcl)
- Fix bad space needed messages (jkonecny)
- nosetests-3.5 is now the right version. (clumens)
- Ignore a pylint error about how we're using Popen (dshea)
- Mark an unused variable as unused (dshea)
- Ignore type-related errors for types pylint can't figure out (dshea)
- Import errors are just regular errors now (dshea)
- Replace the remaining log.warn calls with log.warning. (dshea)
- Fix an erroneously bare raise statement (dshea)
- Replace the deprecated assertEquals with assertEqual (dshea)
- Don't add a None to the list of things to unmount on ostree installs.
  (clumens)

* Wed Dec 02 2015 Brian C. Lane <bcl@redhat.com> - 24.8-1
- Fix pylint problems in the gui testing code. (clumens)
- Merge 9c5e02392d0401a3bd0adecedea03535595773ef into
  67b569253c724639c2490f5fab70f7111f699b3f (atodorov)
- Fix the replacement suggestion for "hostname" (dshea)
- Automatically generate sr (dshea)
- Fix PropertyNotFoundError PermHwAddress (#1269298) (jkonecny)
- Make sure python3.5 code can run in early initrd (bcl)
- Replace <list>.delete() with <list>.remove() in user.py (sujithpandel)
- Rename everything that still refers to LiveCD (atodorov)
- Updates to progress and storage tests (atodorov)
- Multiple changes to DogtailTestCase (atodorov)
- Move all Python files into the main gui/ directory (atodorov)
- Simplify tests by removing OutsideMixin and update Creator (atodorov)
- Modify existing tests to match latest anaconda behavior and environment
  (atodorov)
- Temporary disable test code which doesn't work (atodorov)
- Make tests/gui/ execute ./anaconda from git (atodorov)
- Add window title (#1280077) (mkolman)
- Replace execReadlines with check_output in parse-kickstart_test.py (bcl)
- Fix a spelling error in the hardware error message (#1284165). (clumens)

* Wed Nov 18 2015 Brian C. Lane <bcl@redhat.com> - 24.7-1
- Collect test-suite.log from all 'make check' invocations. Closes #452
  (atodorov)
- Fix parse-kickstart_test.py. (clumens)
- Remove mkdud.py. (clumens)
- Remove the kickstart_tests directory. (clumens)
- Always quote values in ifcfg- files (#1279131) (bcl)
- Include original kickstart in /root/original-ks.cfg (#1227939) (bcl)
- strip spaces from extlinux label and default (#1185624) (bcl)
- Report kernel failures during kickstart tests. (clumens)
- Make sure unicode in kickstart works. (dshea)
- Set the window icon (dshea)
- Only run space check in TUI if spokes are complete. (#1279413)
  (sbueno+anaconda)
- Allow a user's primary group to be created in --groups (#1279041) (dshea)
- Remove uses of broad-except. (dshea)
- Add a test for all that container minimization stuff. (clumens)
- Use the partition command in one of the kickstart_tests. (clumens)
- Don't clear the _currentIsoFile if another iso was selected (bcl)
- makeupdates: Include utils/handle-sshpw (bcl)
- Add --sshkey to kickstart sshpw command (#1274104) (bcl)
- Split exception description from exception traceback (jkonecny)
- Show DNF exception instead of silent exit (jkonecny)
- Combine results from all gettext_tests into one log file (atodorov)
- Try to run make ci with real translations. (dshea)
- Untranslate undisplayed TreeView column headers. (dshea)
- Add a test for hidden translatable strings (dshea)
- Add the translated string to markup error messages. (dshea)
- Test glade translations by default (dshea)
- Change the way glade tests are run. (dshea)
- Remove the accelerator test. (dshea)
- Add the test lib directory to $PYTHONPATH in the commit hook (dshea)
- network: create ifcfg files in tui if needed (#1268155) (rvykydal)
- Do not limit ONBOOT default setting to url and nfs installation methods
  (#1269264) (rvykydal)
- ibft: fix setting dracut boot args for static ibft nic configuration
  (#1267526) (rvykydal)
- network: Don't set --device link default for hostname only network cmd
  (#1272274) (rvykydal)
- network: assume --device=link as default also for ks on hd (#1085310)
  (rvykydal)
- network: use ibftx interface for iSCSI from iBFT in dracut (#1077291)
  (rvykydal)
- network: add s390 options to default ifcfg files (#1074570) (rvykydal)

* Fri Nov 06 2015 Brian C. Lane <bcl@redhat.com> - 24.6-1
- Fix a pylint error in the previous commits. (clumens)
- Honor ANACONDA_WIDGETS_OVERRIDES (atodorov)
- Load anaconda-gtk.css from ANACONDA_DATA if specified (atodorov)
- Use the correct path for ui categories (atodorov)
- Typo fix, it's ANACONDA_WIDGETS_DATA not ANACONDA_WIDGETS_DATADIR (atodorov)
- Allow wired network properties more grid space. (dshea)
- Improve language selection at low resolutions. (dshea)
- Make reclaim work with small screens and big labels (dshea)
- allow repo with only a name if it's a pre-defined one (#1277638) (awilliam)
- Only raise thread exceptions once (#1276579) (bcl)
- Use py3.4 crypt and salt (bcl)
- Be more careful with incomplete device types (#1256582) (dshea)
- Fix an import error in rpmostreepayload.py. (clumens)
- Fix Testing docs inclusion in Sphinx (bcl)
- Ignore interfaces with invalid VLAN IDs. (dshea)
- Cleaner logging of .treeinfo return conditions in dependant function.
  (riehecky)
- Update link to upstream kickstart docs (opensource)
- rpmostreepayload: Also unmount internal mounts during shutdown (walters)
- rpmostreepayload: Fix two issues with mounting (walters)
- Add a README for kickstart tests. (clumens)
- Make the documentation match the environment variable. (clumens)
- Check that cache PVs (if any) are in the VG the LV belongs to (#1263258)
  (vpodzime)
- Fix the alignment of the "Label" label in custom (dshea)
- Use unsafe caching during kickstart tests. (clumens)

* Wed Oct 28 2015 Brian C. Lane <bcl@redhat.com> - 24.5-1
- Improve install space required estimation (#1224048) (jkonecny)
- Update the on-disk snapshot of storage when adv. disks are added (#1267944)
  (vpodzime)
- Check that ipv6 kickstart outputs the right ip= (dshea)
- Change a variable name for pylint. (dshea)
- Do not run time_initialize for image and directory installations (#1274103)
  (bcl)
- Remove unused properties (dshea)
- Do not modify the kickstart user data until apply() (dshea)
- Make AdvancedUserDialog.run() more readable (dshea)
- Improve the behavior of the home directory input. (dshea)
- Stop setting inappropriate properties in ksdata. (dshea)
- Update the password strength bar during the password strength check. (dshea)
- Remove unnecessary grab_focus and set_sensitive calls (dshea)
- Use signal handlers in the user spoke more sensibly. (dshea)
- Fix potential issues with the username guesser. (dshea)
- Make kickstart tests growing LVs stricter (vpodzime)
- Point coverage.py to the full path of pyanaconda/ (atodorov)
- Don't set BOOTPROTO= when it isn't set (jbacik)
- Pass strings to blockdev.dasd_format, not a DASDDevice object. (#1273553)
  (sbueno+anaconda)
- Revert "Use yum to install the mock buildroot for now." (dshea)
- decode package name for /etc/sysconfig/kernel (RHBZ #1261569) (awilliam)
- Add tests for the more complicated command line options (dshea)
- Store fewer kinds of things in the dirinstall option. (dshea)
- Fix the parsing of selinux=0 (#1258569) (dshea)
- Include a local $ANACONDA_DATADIR in the test environment. (dshea)
- Move the command line arguments to anaconda_argparse. (dshea)
- Don't crash while logging binary output. (dshea)
- Decode program output even if there is no output (#1273145) (dshea)
- Add a test for _run_program with binary output (dshea)
- Test execWithCapture when the command outputs nothing. (dshea)
- Fix a long line in kickstart_tests/functions.sh. (clumens)
- Merge pull request #414 from vpodzime/master-lvm_log (vpodzime)
- Save the lvm.log Blivet may produce (vpodzime)

* Fri Oct 16 2015 Brian C. Lane <bcl@redhat.com> - 24.4-1
- Hide the places sidebar in the ISO chooser widget. (dshea)
- Use GtkResponseType values in the iso chooser dialog (dshea)
- Do not use deprecated getDevicesByInstance method (vtrefny)
- By default, skip those kickstart tests we know to be failing. (clumens)
- Fix pylint unused import (jkonecny)
- network: handle bridge device appearing before its connection (#1265593)
  (rvykydal)
- Use $KSTEST_URL in tests that still had dl.fp.o hardcoded. (dshea)
- Support CONNECT in the test proxy server. (dshea)
- Extract the file used by liveimg as a prereq (dshea)
- Convert the proxy script to a prereq. (dshea)
- Add a prereqs function to kickstart tests. (dshea)
- Fix traceback when trying to create list of unformatted DASDs. (#1268764)
  (sbueno+anaconda)
- network: handle missing connections of a device configured in GUI better
  (rvykydal)
- network: don't set NM_CONTROLLED=no for root on SAN. (rvykydal)
- Add support for other systemd units to kickstart service command (bcl)
- Merge pull request #388 from wgwoods/dd-in-initrd-fix (wwoods)
- Set the password checkbox for empty kickstart passwords. (dshea)
- Do not set the password input text with unencrypted passwords. (dshea)
- Install input checks before modifying the user GUI (#1256065) (dshea)
- Fix a lying error message in style_guide.py (dshea)
- Use "Enter" instead of "Return" for the keyboard key. (dshea)
- New Anaconda documentation - 24.3 (bcl)
- Include missing test files and scripts in Makefile.am/tarball (atodorov)
- dracut: accept inst.dd=[file:]/dd.iso (#1268792) (wwoods)
- Do not override StorageChecker.errors in StorageSpoke (#1252596) (vtrefny)
- Lookup IPv6 address without brackets (#1267872) (bcl)
- Mangle the boot device differently for systemd (#1241704) (dshea)
- Fail the media check if the systemd service failed to start. (dshea)

* Fri Oct 02 2015 Brian C. Lane <bcl@redhat.com> - 24.3-1
- Properly translate c-to-continue on the root selection screen (mkolman)
- Check minimal memory requirements properly (#1267673) (jstodola)
- Allow users to be created with an existing GID. (dshea)
- Add a test for creating a user with an existing GID. (dshea)
- Add tests for gids embmedded in the user groups list. (dshea)
- Allow the kickstart --groups list to specify GIDs. (dshea)
- Add a --groups argument to the user ks test. (dshea)
- Fix the locale pattern packages-instlangs-3 looks for. (dshea)
- Raise an error if osimg cannot be found (#1248673) (bcl)
- Use the bootloader raid levels for bootloader installation (#1266898) (bcl)
- Use otps.display_mode during early startup (#1267140) (mkolman)
- Mount stage2 cdrom after running driver-updates (#1266478) (bcl)
- Get rid of an unused import in the user spoke. (clumens)
- Log crashes from the signal handler. (dshea)
- Save a core file when anaconda crashes. (dshea)
- Keep environment selection when reentering the software spoke (#1261393)
  (mkolman)
- Only show the user spoke if no users are specified in kickstart (#1253672)
  (mkolman)
- Fix 'cat: /tmp/dd_disk: No such file or directory' (#1251394) (jkonecny)
- Do not display curl 404 errors that can be safely ignored (vtrefny)
- Catch blkid failure in driver-updates (#1262963) (bcl)
- Add kickstart tests for %%packages --instLangs (dshea)
- Do not display markup in showDetailedError. (dshea)
- Skip OEMDRV if interactive DD is requested (#1254270) (bcl)
- Drivers are simply under /run/install/DD-x/ (#1254270) (bcl)
- Fix branding when iso is downloaded from nfs or hd (#1252756) (jkonecny)
- Use yum to install the mock buildroot for now. (dshea)
- Rename the gettext tests (dshea)
- Bring back the KSTEST_HTTP_ADDON_REPO substitution in nfs-repo-and-addon.sh
  (clumens)
- Run substitution checks on the right kickstart file. (clumens)
- Tell gettext that anaconda is not a GNU package. (dshea)
- Ignore environment modification warnings in docs/conf.py (dshea)
- Check for unsubstituted strings before running a test. (dshea)
- Autopart use 90%% of disk capacity for required space compare (#1224048)
  (jkonecny)
- Fix include packages install size when downloading on root (#1224048)
  (jkonecny)
- Enable and improve the check for swap LV size in LVM cache kickstart tests
  (vpodzime)
- make-sphinx-docs: Add modules needed to document tests (bcl)
- Add test documentation (atodorov)
- Fix how the reqpart test checks for /boot, again. (clumens)
- Add a way to get default settings when running the kickstart_tests. (clumens)
- Change how we ignore non-tests in kickstart_tests. (clumens)
- Various fixes to substitution strings in kickstart_tests. (clumens)
- Move kickstart_test .ks files to .ks.in. (clumens)

* Fri Sep 11 2015 Brian C. Lane <bcl@redhat.com> - 24.2-1
- Handle driver rpms retrieved via network (#1257916) (bcl)
- Fix the types passed to chown_dir_tree (#1260318) (dshea)
- Add a test for home directory reuse (dshea)
- Use MDRaidArrayDevice.members instead of .devices (dshea)
- Make sure anaconda reads in ks file from OEMDRV device. (#1057271)
  (sbueno+anaconda)
- Try to deal with expected errors from devicetree.populate (#1257648)
  (vpodzime)
- Revert "Temporarily disable generating a coverage report." (clumens)
- Fix a DBus InvalidProperty handling (jkonecny)
- Fix another bash syntax problem in kickstart-genrules.sh (#1057271)
  (sbueno+anaconda)
- Add a test for the rootpw kickstart command (dshea)
- Add tests for setRootPassword (dshea)
- Add a /boot partition to the reqpart test. (clumens)
- Fix up a statement that's not assigned to anything. (clumens)
- Temporarily disable generating a coverage report. (clumens)
- Don't try to concatenate a list with a string (#1252444) (mkolman)
- Activate coverage for tests executed with sudo (atodorov)
- set sysroot correctly when setting root password (#1260875) (awilliam)
- Add a test for kickstarts that %%include a URL (dshea)
- Add missing python dependencies for requests. (#1259506) (dshea)
- Serve the http addon repos from the test tmpdir (dshea)
- Make make-addon-pkgs easier to use from within a test (dshea)
- Add a simple http server for use in kickstart tests. (dshea)
- Add a script to print an IP address for the host. (dshea)
- Add a cleanup hook that can be defined by kickstart tests (dshea)
- Move kickstart test support files into a separate directory. (dshea)
- Fix a python3 related error in the pre-commit hook (dshea)
- network: gui spoke TODO cleanup (rvykydal)
- libnm in spoke: add missing connection for eth device with Configure
  (rvykydal)
- libnm in spoke: allow adding missing connection for eth device externally
  (rvykydal)
- libnm in spoke: wait for valid state of added device before adding to list
  (rvykydal)
- libnm in spoke: use libmn objects instead of names an uuids (device on/off)
  (rvykydal)
- libnm in spoke: to check if device is activated just use its object
  (rvykydal)
- libnm in spoke: use connnection objects instead of uuids (edit connection)
  (rvykydal)
- libnm in spoke: refresh early when device is added (rvykydal)
- libnm in spoke: use connection object instead of uuid (DeviceConfiguration)
  (rvykydal)
- libnm in spoke: share nm client in standalone and normal spoke (rvykydal)
- libnm in spoke: add enterprise wpa connection using libnm client (rvykydal)
- libnm in spoke: use AccessPoint object in place of ssid bytearray (rvykydal)
- libnm in spoke: delete connection using libnm client (rvykydal)
- libnm in spoke: replace python-dbus workaround calls for ap security flags
  (rvykydal)
- libnm in spoke: call get_data() on ap.get_ssid() result to get ssid bytes
  (rvykydal)
- libnm in spoke: showing ip configuration of a device (rvykydal)
- libnm in spoke: NMClient -> NM.Client (rvykydal)
- libnm in spoke: gi.NetworkManager -> gi.NM (rvykydal)
- libnm in spoke: Revert "Fix crash when new device appear in Welcome screen
  (#1245960)" (rvykydal)
- libnm in spoke: Revert "Fix crash when connections are changing (#1245960)"
  (rvykydal)
- Add an ignoredisk --drives= test. (clumens)
- Add a test for the reqpart command. (clumens)
- Grab anaconda.coverage on tests that reimplement validate(). (clumens)
- Install driver-updates (dshea)
- Fix a typo in service enablement in kickstart.py. (clumens)
- Get rid of the extraneous cats and greps in user.ks. (clumens)
- Add sshkey testing to the user kickstart_test. (clumens)
- Add a kickstart test in Arabic. (clumens)
- Verify Initial Setup services are present before turning them ON/OFF
  (#1252444) (mkolman)
- Don't crash if the Japanese PC-98 keyboard is selected (#1190589) (mkolman)
- Report on all local files and exclude what we don't need instead of
  explicitly including paths we may not be aware of. (atodorov)
- Change "failed to download" messages from critical to warning. (clumens)
- getcode -> status_code in a live payload error message. (clumens)
- Fix a bash error in kickstart-genrules.sh (#1057271) (sbueno+anaconda)
- specify if=virtio,cache=none for VM drives (atodorov)
- update the test b/c latest anaconda doesn't allow weak passwords (atodorov)
- Specify format=raw to avoid warning from qemu (atodorov)
- update for Python3 nose (atodorov)
- Add a services.sh file to match the existing services.ks. (clumens)
- Add types to all existing kickstart tests. (clumens)
- Add the ability to mark kickstart tests with a type. (clumens)
- Run nm-connection-editor with the --keep-above flag (#1231856) (mkolman)

* Mon Aug 31 2015 Brian C. Lane <bcl@redhat.com> - 24.1-1
- Add a test for the user and group creation functions. (dshea)
- Get rid of libuser. (#1255066) (dshea)
- s/$releasever/rawhide/ (clumens)
- LVM on RAID kickstart test (vpodzime)
- unbuffered read in python3 only works for binary (bcl)
- don't crash if no environment set in interactive (#1257036) (awilliam)
- network: compare with ssid bytes, not str (rvykydal)
- Add dependencies for running the tests/gui tests (atodorov)
- Fix first run environment setup in software spoke (#1257036) (jkonecny)
- Stop pretending liveinst+rescue is supported (#1256061). (clumens)
- Defer to Fedora distro-wide settings for password strength (#1250746) (dshea)
- New Anaconda documentation - 24.0 (bcl)
- Do a better job reporting failures from kickstart_tests. (clumens)
- Preserve coverage results from running the kickstart_tests. (clumens)

* Mon Aug 24 2015 Brian C. Lane <bcl@redhat.com> - 24.0-1
- Remove from the docs repo=hd installation with installable tree (jkonecny)
- Fix a race between a window continuing and the next starting (#1004477)
  (dshea)
- Start hubs with the buttons insensitive. (dshea)
- Do not replace the standard streams if not necessary. (dshea)
- Fix inst.repo=hd: is not working (#1252902) (jkonecny)
- Kickstart: Added SELinux test. (kvalek)
- Kickstart tests related to SELinux. (kvalek)
- Package install and debug message logging. (kvalek)
- Don't crash if incorrect environment is set in kickstart (#1234890) (mkolman)
- Fix I/O issues when anaconda is started without a locale. (dshea)
- Move locale environment logic into localization.py (dshea)
- network: fix configuring team in kickstart pre (#1254929) (rvykydal)
- Merge pull request #311 from atodorov/add_local_coverage (clumens)
- Merge pull request #308 from atodorov/rawhide_missing_deps (clumens)
- Enable test coverage in CI (atodorov)
- Fix the single-spoke TUI message for Python 3. (dshea)
- Merge pull request #291 from atodorov/update_coverage_switch (clumens)
- Add missing requirements (atodorov)
- Add basic kickstart tests for LVM Thin Provisioning (vpodzime)
- Use the default mirrorlist instead of fixed repo URL in kickstart tests
  (vpodzime)
- Destroy the keyboard layout dialog when finished (#1254150) (dshea)
- Do not encode the geoloc timezone to bytes (#1240812) (dshea)
- use inst.debug as alternative option to start coverage (atodorov)

* Mon Aug 17 2015 Brian C. Lane <bcl@redhat.com> - 23.20-1
- Skip source url checks when network is off (#1251130) (bcl)
- Don't set net.device to link if there is no ksdevice (#1085310) (bcl)
- Reading carrier while link is down raises IOError (#1085310) (bcl)
- Don't write nfs repos to the target system (#1246212) (bcl)
- Make sure username entered in TUI if create a user chosen. (#1249660)
  (sbueno+anaconda)
- Write the empty dnf langpacks.conf to the right directory (#1253469) (dshea)
- Add pyanaconda test for network.check_ip_address (jkonecny)
- Replace IPy package by ipaddress (jkonecny)
- Correctly check return code when running rpm from makeupdates (mkolman)
- Fix crash when new device appear in Welcome screen (#1245960) (jkonecny)
- Fix crash when connections are changing (#1245960) (jkonecny)
- Make LVM cache kickstart tests more robust (vpodzime)
- product.img buildstamp should override distribution buildstamp (#1240238)
  (bcl)
- On incomplete ks, don't automatically proceed with install. (#1034282)
  (sbueno+anaconda)
- Update the translation doc with zanata branching incantations.
  (sbueno+anaconda)
- Merge pull request #287 from kparal/patch-1 (clumens)
- boot-options.rst: add a note about nfsiso (kamil.paral)
- Few fixes and amendments for the boot_options.rst file (vpodzime)
- Prevent issues with encrypted LVs on renamed VGs (#1224045) (vpodzime)
- Create and use snapshot of on-disk storage with no modifications (#1166598)
  (vpodzime)
- Implement the class for storage snapshots (vpodzime)
- Prevent any changes in the StorageSpoke if just going back (vpodzime)
- Make StorageSpoke's on_back_clicked less complicated (vpodzime)
- Add kickstart tests for the LVM cache kickstart support (vpodzime)
- Disable packages-multilib, for now. (clumens)
- Make sure the liveimg test shuts down when it finishes. (clumens)
- Change how success is checked for the basic-ostree test. (clumens)

* Fri Aug 07 2015 Brian C. Lane <bcl@redhat.com> - 23.19-1
- Add basic support for LVM cache creation in kickstart (vpodzime)
- Use labels for the rest of the non-autopart test results. (dshea)
- Use a disk label to find the filesystem for escrow results (dshea)
- Use someone else's code for PID file management. (dshea)
- Prevent incomplete translations from making the TUI unusable (#1235617)
  (mkolman)
- Apply the environment substitutions more liberally in nfs-repo-and-addon
  (dshea)
- Use stage2=hd: instead of stage2=live: (dshea)
- Add test for liveimg kickstart command (bcl)
- Fix pre-install script execution (bcl)
- test pre-install kickstart section (bcl)
- Use sys.exit() instead of the exit() created by site.py. (dshea)
- Call ipmi_report before sys.exit (dshea)
- Add a test for proxy authentication (dshea)
- Add optional authentication to the proxy server (dshea)
- Add more tests to proxy-kickstart (dshea)
- Show an alternative prompt if a hub contains only a single spoke (#1199234)
  (mkolman)
- Add few docs and improvement in check_ip_address (jkonecny)
- Check whether files actually contain translatable strings. (dshea)
- Add specific error string to TUI user dialog (#1248421) (bcl)
- Make EditTUIDialog error generic (#1248421) (bcl)
- Fix and expand nfs-repo-and-addon.ks (dshea)
- Added a script to make the packages used by nfs-repo-and-addon (dshea)
- Implement the rest of the repo options in dnfpayload. (dshea)
- Fix kickstart test for bond interface creation (jkonecny)

* Fri Jul 31 2015 Brian C. Lane <bcl@redhat.com> - 23.18-1
- Move the proxy server script into a common file. (dshea)
- Use python3 for the proxy server and remove python2 compatibility (dshea)
- makePickle now needs to return bytes (bcl)
- gi.require_version raises ValueError (bcl)
- Remove duplicate signal setup block (bcl)
- Fix three bugs discovered by driverdisk-disk.ks (clumens)
- Fix error with OEMDRV ks auto-load check. (#1057271) (sbueno+anaconda)
- Make sure TUI is readable for non-latin languages (#1182562) (mkolman)
- Equalize capacity & mount point entries (#1212615) (dshea)
- Disable GRUB os_prober on POWER (#1193281) (rmarshall)
- Cancel Container Edit Sensitizes Update (#1168656) (rmarshall)
- Fix SoftwareSpoke._kickstarted. (dshea)
- Disable a Pylint false-positive (#1234896) (mkolman)
- Add support for autostep and --autoscreenshot (#1234896) (mkolman)
- Escape \'s in doc strings (dshea)
- Ellipsize the file system type combo box (#1212615) (dshea)
- Add graphviz to make-sphinx-doc script (jkonecny)
- Remove many of a documentation compilation errors (jkonecny)
- Add class diagrams to existing spokes and hubs (jkonecny)
- Add class diagram settings to documentation (jkonecny)
- Fix the UnusuableConfigurationError dialog (#1246915) (dshea)
- Chase pygobject's stupid moving target (dshea)
- Add missing translation contexts (dshea)
- Actually translate the container type labels (dshea)
- Check whether a translated string requires a context or comment. (dshea)
- Clean up the temporary pools virt-install makes. (clumens)
- Return the same object for repeated calls to __get__ (#1245423) (dshea)
- Use sys.exit instead of os._exit. (clumens)
- Add parentheses around the IPV6 regex fragment. (dshea)
- Add tests for IPv6 literals in URLs (dshea)
- Modify Installation Source Proxy Label (#11688554) (rmarshall)

* Fri Jul 24 2015 Brian C. Lane <bcl@redhat.com> - 23.17-1
- Fix Initial PPC PReP Boot Selector Name (#1172755) (rmarshall)
- Require a newer version of pykickstart (vpodzime)
- Use dictionaries is thread-safe manner. (dshea)
- Merge pull request #234 from wgwoods/master (wwoods)
- Auto-load ks.cfg if OEMDRV volume available. (#1057271) (sbueno+anaconda)
- Check the encrypt checkbox when encrypted specified in KS (vtrefny)
- Do not raise KickstartValueError for missing passphrase (vtrefny)
- Ask for encryption passphrase when not specified in ks (#1213096) (vtrefny)
- dracut: minor cleanup (wwoods)
- dracut: fix missing messages for inst.ks=cdrom (wwoods)
- Wait forever for kickstarts on CDROM (#1168902) (wwoods)
- Use abs_builddir instead of builddir so paths will look more reasonable.
  (clumens)
- Add a new makefile target that does everything needed for jenkins. (clumens)
- Merge pull request #228 from AdamWill/logind (dshea)
- Fix crash when mirrorlist checkbox is checked (jkonecny)
- Fix crash when user start typing proxy credentials (jkonecny)
- Check repository URL before leaving Source Spoke (jkonecny)
- Add IDs to identify addon repositories (jkonecny)
- Repositories can be checked without a selection (jkonecny)
- Consolidate the language environment variables. (dshea)
- Change the generated API indices slightly (dshea)
- Ignore "mountpoint" used a format specifier (dshea)
- filesystems -> file systems, per the style guide (dshea)
- Properly parameterize a translated string (dshea)
- Fix pylint errors in rescue.py. (dshea)
- Remove unused imports (dshea)
- Remove text.py from spec file (#965985) (sbueno+anaconda)
- Merge pull request #220 from AdamWill/1243962 (dshea)
- Fix adding 'boot=' option in FIPS mode (vtrefny)
- anaconda.target: Wants systemd-logind.service (#1222413) (awilliam)
- Remove the last usage of newt and get rid of it as a dependency (#965985)
  (sbueno+anaconda)
- Enable anaconda to use the new rescue mode. (#965985) (sbueno+anaconda)
- Get rid of unnecessary constants in constants_text. (#965985)
  (sbueno+anaconda)
- Get rid of some unnecessary files. (#965985) (sbueno+anaconda)
- Display verbose packaging errors to the user (bcl)
- Show source errors from refresh method (bcl)
- Fix the validate functions in the btrfs kickstart_tests. (clumens)
- Connect kickstart lang data to dnf-langpacks (#1051816) (dshea)
- Add simple_replace config file function (bcl)
- Remove some vestiges of the old packaging module (dshea)
- Remove window boot block detection functions. (dshea)
- Remove iutil.xprogressive_delay. (dshea)
- Simplify iutil.mkdirChain. (dshea)
- Decode wifi SSIDs into strings. (#1240398) (dshea)
- Actually use the temp directory so test files get cleaned up (dshea)
- Disable the output from rpmbuild (dshea)
- Remove stray references to python2. (dshea)
- Fix possible to start installation without network (#1221109) (jkonecny)
- Fix 'q' (to quit) do not work in TUI hub (jkonecny)
- act on the right objects when stripping URL protocols (#1243962) (awilliam)
- Fix 'App' object has no attribute 'queue' (#1243316) (jkonecny)

* Thu Jul 16 2015 Brian C. Lane <bcl@redhat.com> - 23.16-1
- fix storage writing for live and ostree installs (#1236937) (awilliam)
- Add O_CREAT to the open flags when extracting rpm files. (dshea)
- Move ostree gobject version check next to the import (#1243543) (bcl)
- Remove rpmfluff from the buildrequires. (dshea)
- Only import readline if readline is necessary. (dshea)
- use the right baseurl in run_install_test.sh. (clumens)
- Don't copy the environment when starting metacity. (dshea)
- Fix the use of a temporary file in SimpleConfig.write (dshea)
- Add a test for SimpleConfig.write(use_tmp=True). (dshea)
- Remove an unnecessary chmod when creating chrony.conf (dshea)
- Fix some bad uses of chmod. (dshea)
- Add a function to open a file with specific permission bits (dshea)
- Don't ask to start vnc if user specifies text mode. (#1202277)
  (sbueno+anaconda)
- New Anaconda documentation - 23.15 (bcl)
- Add a helper for building Sphinx docs using mock. (bcl)
- Update Sphinx configuration for python3 (bcl)
- Running without a GUI can also raise ValueError in errors.py (bcl)
- parse-kickstart_test.py: fix driverdisk_test() (wwoods)
- Fix the spelling of "version" (dshea)

* Mon Jul 13 2015 Brian C. Lane <bcl@redhat.com> - 23.15-1
- Some dracut modules anaconda needs have been split into their own package.
  (clumens)
- User operation kickstart tests. (kvalek)
- Kickstart tests for UTC and LOCAL hwclock. (kvalek)
- Kickstart firewall tests. (kvalek)
- Fix Repository New_Repository has no mirror or baseurl (#1215963) (jkonecny)

* Fri Jul 10 2015 Brian C. Lane <bcl@redhat.com> - 23.14-1
- Catch blivet formatDevice ValueError in custom (#1240226) (bcl)
- There's now a python3-rpmfluff, so revert this. (clumens)
- Fix a couple other pylint problems in the driver disk tests. (clumens)
- Merge pull request #194 from wgwoods/master (wwoods)
- dracut: fix boot failure waiting for finished/dd.sh (wwoods)
- Use builddir instead of srcdir to find the dd utils (dshea)
- Fix the dd_test for python3. (dshea)
- Fix %%files to deal with compiled python3 modules (dshea)
- Add a bunch of gi.require_version calls (dshea)
- Temporarily disable the error about not importing rpmfluff. (clumens)
- Don't try to iterate over threads directly in wait_all. (clumens)
- Update the btrfs kickstart tests to use functions.sh. (clumens)
- Merge pull request #182 from wgwoods/dd-refactor (wwoods)
- driver_updates: fixes from patch review (wwoods)
- Don't be too picky about what name is --device=link (dshea)
- Ignore stderr output from parse-kickstart. (dshea)
- Add an option to execReadlines to filter out stderr. (dshea)
- Ignore interruptible system calls in the dd test (dshea)
- Fix an undefined variable in writeStorageLate (dshea)
- Connect zfcp entries to the discovery buttons (dshea)
- Connect iscsi activations to buttons (dshea)
- Connect the dasd number entry to the discovery buttons. (dshea)
- Add keyboard layouts on the row-activated signal. (dshea)
- Connect dialog inputs to default actions. (dshea)
- Remove unnecessary GtkNotebooks. (dshea)
- Re-save some dialog glade files. (dshea)
- Merge pull request #181 from wgwoods/master (wwoods)
- dd-refactor: dracut + build bits (wwoods)
- Add kickstart test for RAID1 (bcl)
- pass PYTHONPATH to the kickstart test framework (bcl)
- Write servers to chronyd.conf even if it's off (#1197575) (wwoods)
- Refresh advanced disks after disk summary dialog (#1226354) (bcl)
- parse-kickstart: just emit 'inst.dd=XXX' for driverdisk (wwoods)
- parse-kickstart: pylint fixes (wwoods)
- dd-refactor: new driver_updates.py + tests (wwoods)
- payload: fix driverdisk repos (wwoods)
- dracut: fix boot with inst.ks and no inst.{repo,stage2} (#1238987) (wwoods)
- Use the most recent versions of the btrfs, logvol, part, and raid commands.
  (clumens)
- Allow /boot partition on iscsi with ibft (#1164195) (jkonecny)
- Add kickstart tests to test btrfs installation (vtrefny)
- Fix broken test by infiniband patch (#1177032) (jkonecny)

* Thu Jul 02 2015 Brian C. Lane <bcl@redhat.com> - 23.13-1
- Add a switch for the Airplane Mode label (dshea)
- Connect labels with keyboard accelerators to a widget (dshea)
- Add a test for dangling keyboard accelerators. (dshea)
- Use pocketlint for translation and markup checking (dshea)
- Flatten the glade test directory. (dshea)
- Add support for specifying arbitrary mkfs options. (clumens)
- Fix kickstart install with infiniband (#1177032) (jkonecny)
- anaconda-dracut: Fix sysroot mount for netroot (#1232411) (bcl)
- Add RAID swaps to /etc/fstab (#1234469) (bcl)
- network: catch another race when calling dbus methods on invalid devices
  (rvykydal)
- network: GUI, add connection even when virtual device activation failed
  (#1179276) (rvykydal)
- Fix IP / hostname mismatches when showing VNC server address (#1186726)
  (rvykydal)
- Check also ipv6 default routes when looking for onboot=yes device (#1185280)
  (rvykydal)
- Merge pull request #157 from wgwoods/master_dd_fixes (wwoods)
- Do not check dependencies on invalid payloads (dshea)
- network: don't set onboot=False for default autoconnections (#1212009)
  (rvykydal)
- Fix the types used to write anaconda-tb-all.log (dshea)
- dd: drop unnecessary archive_read_data_skip (wwoods)
- dd_extract: -l should not extract modules+firmware (wwoods)
- dd: fix permissions on extracted files (#1222056) (wwoods)
- tests: add dd_tests (wwoods)

* Fri Jun 26 2015 Brian C. Lane <bcl@redhat.com> - 23.12-1
- Revert "Add an optional conditional to progress_report." (bcl)
- Fix inconsistencies in the payload messages. (dshea)
- Fix install-requires and install-buildrequires (dshea)
- anaconda-dracut: Mount /dev/mapper/live-rw (#1232411) (bcl)
- Eliminate some false test results when running glade tests. (atodorov)
- Move the knowledge about network packages into ksdata.network. (clumens)
- Add an optional conditional to progress_report. (clumens)
- Move the big block of late storage writing out of install.py. (clumens)
- The attribute is named ostreesetup.nogpg. (clumens)
- Use the index in grubenv (#1209678) (bcl)
- Do not raise an exception on EINTR from os.close or os.dup2 (dshea)
- Merge pull request #154 from mulkieran/master-959701 (mulkieran)
- Improve focus behavior in the advanced user dialog (dshea)
- Re-save advanced_user.glade (dshea)
- Depsolve kickstarted packages on the summary hub (#961280) (dshea)
- Add a kickstart test for %%packages --ignoremissing (dshea)
- Remove descriptions for RAID levels (#959701) (amulhern)
- No kexec-tools on aarch64 (bcl)

* Fri Jun 19 2015 Brian C. Lane <bcl@redhat.com> - 23.11-1
- Do not import iutil from flags (dshea)
- Ignore EINTR errors in files unlikely to encounter them (dshea)
- Reimplement the open override for the dracut scripts (dshea)
- Wrap the only non-open call found by the new pocketlint checks (dshea)
- Redefine open to retry on EINTR (dshea)
- Remove __future__ imports (dshea)
- Use python 3's OSError subclasses instead of checking errno (dshea)
- Allow kwargs in eintr_retry_call (dshea)
- Remove explicit uses of /dev/null (dshea)
- Do not retry calls to close or dup2 (dshea)
- Remove another function from isys (dshea)
- Make dialogs behave better with timed input validation (dshea)
- Fix the password/confirm checks to work with delayed validation (dshea)
- Move the URL protocol removal out of the input check (dshea)
- Remove the vestigal capslock label from the password spoke (dshea)
- Re-saved a few glade files (dshea)
- Run set_status unconditionally from update_check_status (dshea)
- Do not run input checks for every keystroke of input (#1206307) (dshea)
- Add a method to execute timed actions early (dshea)
- Use comps.environments instead of comps.environments_iter (#1221736) (dshea)
- Merge pull request #83 from mulkieran/master-requires (mulkieran)
- Only show supported autopart choices in choices combo. (amulhern)
- Strip out device types that blivet is not able to support. (amulhern)
- Update blivet required version. (amulhern)
- Fix nfs4 stage2 and repo handling (#1230329) (bcl)
- Update upd-kernel so that it actually works (#1166535) (bcl)
- Fix passing ,nfsvers=3 to dracut (#1161820) (bcl)
- Require the python3 version of iscsi-initiator-utils (dshea)
- Fix the pylint pre-commit hook for python3 and pocketlint (dshea)
- Fix a type check to work with python 3. (dshea)
- Do not log Xorg output to tty5 (dshea)

* Wed Jun 10 2015 Brian C. Lane <bcl@redhat.com> - 23.10-1
- Deal with encrypted partitions not being readable by virt-cat. (clumens)
- Make use of the restore_signals Popen argument (dshea)
- Don't allow /boot on iSCSI. (#1164195) (sbueno+anaconda)
- Merge pull request #127 from mulkieran/master-kickstart (mulkieran)
- Actually distribute the clickable message test, too (dshea)
- Fix disk argument passing to virt-cat in the ostree test. (clumens)
- Relabel all password and group files in %%post (#1228489) (dshea)
- Deal with the order of ifcfg files not being guaranteed. (clumens)
- Add a __init__.py to fix up an error when running iutil_test.py. (clumens)
- Actually run the clickable message test (dshea)
- Add a false positive to pylint checking for S390Error. (clumens)
- Let the excludedocs test pass if there are only directories left. (clumens)
- Allow successful kstest results to provide more details. (clumens)
- The escrow_cert test cannot use autopart. (clumens)
- Don't warn on PyInit__isys being unused. (clumens)
- Test that root LV is encrypted. (amulhern)
- Deal with subprocess returning bytes in tests/lib/filelist.py, too. (clumens)
- Make anaconda+python3+pocketlint work. (clumens)
- Start using our new shared pylint framework in anaconda. (clumens)
- Remove our extra pylint checkers. (clumens)
- Remove a duplicate libselinux-python3 requires. (clumens)
- Run makeupdates with Python 2 for now (mkolman)
- Don't use the _safechars private property (#1014220) (mkolman)
- Make sure directory size is returned as int (#1014220) (mkolman)
- Only warn about missing yum-utils (#1014220) (mkolman)
- Make sure set_system_time() gets an integer (#1014220) (mkolman)
- Make sure the column number in TUI is an integer (#1141242) (mkolman)
- Python 3 compatible sorting fixes (#1014220) (mkolman)
- Make version comparison Python 3 compatible (#1014220) (mkolman)
- Don't apply numeric comparison on None (#1141242) (mkolman)
- Avoid comparing None to an integer (#1141242) (mkolman)
- Handle urllib split (#1014220) (mkolman)
- Don't try to decode strings (#1014220) (mkolman)
- Rename function attributes (#1014220) (mkolman)
- Replace raw_input() with input() (#1014220) (mkolman)
- Make iterators and their usage Python 3 compatible (#1014220) (mkolman)
- Convert Python 2 metaclass magic to Python 3 metaclass magic (#1014220)
  (mkolman)
- Make the raise syntax Python 3 compatible (#1014220) (mkolman)
- Python 3 no longer does tuple parameter unpacking (#1014220) (mkolman)
- Make isys Python 3 compatible (#1014220) (mkolman)
- Set a correct mode for the tempfile (#1014220) (mkolman)
- Python 3 temp files no longer reflect external changes (#1014220) (mkolman)
- Make print usage Python 3 compatible (#1014220) (mkolman)
- Rename the warnings spoke to warnings_spoke (#1014220) (mkolman)
- Replace list comprehension with for at class level (mkolman)
- Make gettext usage Python 3 compatible (#1014220) (mkolman)
- Do not open tty5 for writing in the "a" mode (#1014220) (vpodzime)
- Do not use pykickstart's RepoData as a key in a dict (#1014220) (vpodzime)
- Do not run repo attrs' checks if they are not set up yet (#1014220)
  (vpodzime)
- Don't depend on side effects of map() (#1141242) (mkolman)
- Don't use exceptions' message attribute (#1014220) (vpodzime)
- Addapt to string type changes (#1014220) (mkolman)
- Handle modules returning bytes in Python 3 (#1014220) (mkolman)
- Add and use function that makes sure we work with strings (#1014220)
  (vpodzime)
- Handle modules requiring different string types in Python 3 (#1014220)
  (mkolman)
- Remove sitecustomize (#1014220) (mkolman)
- Make ASCII conversions Python compatible (#1014220) (mkolman)
- Remove "is Unicode" tests (#1014220) (mkolman)
- Fix ASCII conversion tests (#1014220) (mkolman)
- Return a string when calling a program (#1014220) (mkolman)
- Handle subprocess returning bytes (#1014220) (mkolman)
- Handle latin-1 strings in locale -a output (#1014220) (mkolman)
- Open the VNC password file for binary writing (#1014220) (mkolman)
- Update parse-kickstart for python3 (#1014220) (bcl)
- Update driver-updates for python3 (#1014220) (bcl)
- Update python-deps for python3 (#1014220) (bcl)
- Add a test for parse-kickstart (#1014220) (bcl)
- Make the import Python 3 compatible (#1014220) (mkolman)
- Change configparser and queue imports (#1014220) (mkolman)
- Remove imports from the __future__ (#1014220) (mkolman)
- Use the imp module directly (#1014220) (mkolman)
- Use Python 3 versions of Python dependencies  (#1014220) (mkolman)
- Use /usr/bin/python3 in scripts (#1014220) (mkolman)
- Use Python 3 versions of nose and Pylint (#1014220) (mkolman)
- Build the Anaconda widgets for Python 3 (#1014220) (mkolman)
- Update makebumpver for python3 (#1014220) (bcl)
- Fix Kickstart installation without default gateway errors out (jkonecny)
- Fix results checking in a couple ks tests. (clumens)

* Wed Jun 03 2015 Brian C. Lane <bcl@redhat.com> - 23.9-1
- Fix a usage typo in run_once_ks script. (sbueno+anaconda)
- Add kickstart tests for keyboard settings. (sbueno+anaconda)
- Add a kickstart test for lang settings. (sbueno+anaconda)
- Fix a %% call inside _(). (clumens)
- Convert ntp-pools.* to using the new kstest functions and autopart. (clumens)
- Fix up the expected output in parse-kickstart_test.py. (clumens)
- Fix a couple more pylint problems in the s390 code. (clumens)
- Use the adapted Timezone class for kickstart data (vpodzime)
- Add a kickstart test for processing NTP servers/pools configuration
  (vpodzime)
- Show error on invalid username attempts in TUI. (#1171778) (sbueno+anaconda)
- Fix dracut reads ksdevice from missing os enviromnent (jkonecny)
- Run kickstart tests through an LMC-like program, not LMC itself. (clumens)
- Move common kickstart_test code out into its own functions.sh file. (clumens)
- Switch to using autopart in the kickstart tests. (clumens)
- Fix a couple pylint errors. (sbueno+anaconda)
- Make anaconda changes necessary for libblockdev s390 plugin.
  (sbueno+anaconda)
- Add a kickstart test for lvm with percentage-based sizes. (dlehman)
- Add kickstart test for basic fixed-size lvm layout. (dlehman)
- Add a kickstart test to validate the default fstype. (dlehman)
- Add kickstart test to test bond interface creation (jkonecny)
- Add kickstart test to test vlan creation (jkonecny)
- Fix --device=link and --device not specified (#1085310) (rvykydal)
- Add kickstart test to test hostname (jkonecny)
- Add a /boot to tmpfs-fixed_size.ks. (clumens)
- Fix bad warning message when user set illegal IP (jkonecny)
- Fix bad check of illegal ip address (jkonecny)
- Add a simple tmpfs kickstart test (mkolman)
- Add a kickstart test for escrow packets and backup passphrases (dshea)
- Fix a typo that caused us to discard corrected target sizes. (#1211746)
  (dlehman)
- Don't pass anything to ./configure. (dshea)
- Fix a pylint problem in parse-kickstart_test.py. (clumens)
- Fix 0 choice in Language and Storage in TUI mode (jkonecny)
- Update html documentation for new boot-options section (bcl)
- Convert boot-options to ReST and include it in the Sphinx documents. (bcl)

* Fri May 15 2015 Brian C. Lane <bcl@redhat.com> - 23.8-1
- Clean up after processKickstart in parse-kickstart_test.py. (clumens)
- Add support to dnfpayload.py for addon NFS repos. (clumens)
- Fix IndexError: list index out of range (#1219004) (jkonecny)
- Fix a typo in proxy-kickstart.sh that was causing a test time out. (clumens)
- iSCSI Name Validation using regexes (sujith_pandel)
- Add kickstart tests for proxy usage. (dshea)
- In dracut, do not display a warning for network lines with just a hostname.
  (clumens)
- Add transport adapters to support ftp and file fetching (dshea)
- Fix for "Kickstart installation fails..." (#1197960) (jkonecny)
- Allow passing kickstart tests to be run on the command line. (clumens)
- Automatically collect environment variables to be passed to ks tests.
  (clumens)
- Use isinstance instead of type for doing type checks. (clumens)
- Remove yumpayload.py, its support files, and most references to yum.
  (clumens)
- Fix the packages-and-group wildcard exclusion test (dshea)
- Set the GUI-selected environment in the ksdata (#1192100) (dshea)
- Don't crash if the disk model is None (#1215251) (dshea)
- Correct an error message in packages-and-groups-1.ks. (clumens)
- Switch from testing for emacs* to kacst*. (clumens)
- Tests that end in a traceback are failures, not successes. (clumens)
- Don't run run_report.sh from within run_kickstart_tests.sh. (clumens)
- If a kickstart test failed due to a traceback, display that. (clumens)
- Wrap device labels earlier (#1212586) (dshea)
- Remove the angle property from the device label (dshea)
- Get rid of the find button in the filter spoke. (dshea)
- Rearrange filter.glade (dshea)
- Fix errors in the vendor column renderers. (dshea)
- Fix some minor inconsistencies in filter.glade (dshea)
- Fix issues with advanced storage searching. (dshea)
- Remove duplicate entries from search combo boxes (dshea)
- Use named IDs for the filter type combo boxes. (dshea)
- Rearrange filter.glade the way glade wants it now (dshea)
- Add a reporting support script to kickstart tests. (clumens)
- Return a specific error code when a test times out. (clumens)
- Fix indentation in run_one_ks.sh. (clumens)
- Also remove all the fonts in the packages-and-groups-1 test. (clumens)
- Enable the basic-ftp and basic-ftp-yum kickstart tests. (clumens)
- Fix a typo in groups-and-envs-2.ks (clumens)
- Get NTP pools and servers from ksdata for the runtime config (vpodzime)
- Adapt to the new argument list for save_servers_to_config. (clumens)
- Remove the restriction that /boot be below 2TB for grub (#1082331) (dshea)
- Distinguish between NTP pools and servers in GUI (vpodzime)
- Add support for chrony pool directive (mlichvar)
- Add a readme pointing to the documentation (bcl)
- Sphinx docs - use source order (bcl)
- Add html documentation for Anaconda v23.7 (bcl)
- Place html docs under ./docs/html/ (bcl)
- Configure proxy settings for dnf payload (#1211122) (bcl)
- Change online action to change (bcl)
- Check for images/install.img first for netboot (bcl)
- Ignore addon and anaconda sections in handle-sshpw (bcl)
- Ignore %%anaconda section in parse-kickstart (bcl)
- Change of label in iscsi storage spoke (jkonecny)

* Wed Apr 22 2015 Brian C. Lane <bcl@redhat.com> - 23.7-1
- Fix doReqPartition import from autopart (bcl)
- Add support for reboot --kexec kickstart command (bcl)
- Add inst.kexec and --kexec support to reboot with kexec (bcl)
- Add setup_kexec method to prepare the system for a reboot with kexec (bcl)
- Add kickstart %%pre-install section support (bcl)
- Remove the custom help button from the toolbar (bcl)
- Use multiple streams for zRAM instead of multiple devices (vpodzime)
- iscsi: pass rd.* options of devices to be mouted in dracut (#1192398)
  (rvykydal)
- Remove the unused productName import from custom_storage_helpers.py.
  (clumens)
- Remove the old custom partitioning help dialog (mkolman)
- Implement the new reqpart command. (clumens)
- Sort disks by name when checking disk selection (vpodzime)
- Set both .format's and .originalFormat's passphrase on unlock (vpodzime)
- Make the Encrypt checkbox insensitive for encrypted non-BTRFS devices
  (#1210254) (vpodzime)
- Check for Gtk before importing escape_markup (bcl)
- If the network is disabled, also disable the network part of the source
  spoke. (#1192104) (clumens)
- Add handling for unusable storage configurations. (dlehman)
- Allow markup in the label/message of DetailedErrorDialog. (dlehman)
- Allow passing an optional button list to showDetailedError. (dlehman)
- Allow kwargs with gtk_action_wait, gtk_action_nowait decorators. (dlehman)
- Fix makeupdates handling of Release: (bcl)
- Make sure we unmount the path we mounted (bcl)
- Fix up one more back_clicked reference that got missed. (clumens)
- Don't unconditionally set ksdata.lang.seen to True (#1209927) (mkolman)
- Reset the back_clicked flag if we stay on the Storage spoke (#1210003)
  (vpodzime)
- Mark the back_clicked attribute of the Storage spoke as private (vpodzime)
- TUI pwpolicy setup was supposed to be in __init__ not refresh (#1208607)
  (bcl)
- Preserve the order of boot args added by kickstart. (clumens)
- Revert "allow /boot on btrfs subvol or filesystem" (bcl)
- Connect scroll adjustments in the right class (#1206472) (dshea)

* Thu Apr 02 2015 Brian C. Lane <bcl@redhat.com> - 23.6-1
- Enforce sane disk selections. (dlehman)
- Add a test for parse-kickstart (bcl)
- Add --tmpdir to parse-kickstart for testing (bcl)
- Use the correct format for IPMI messages. (clumens)
- Do not use min_luks_entropy with pre-existing devices (#1206101) (dshea)
- Remove the dnf cache directory when resetting the repo (dshea)
- Do not add separators to the addon list when not needed (dshea)
- Only use the instclass environment if it actually exists. (dshea)

* Fri Mar 27 2015 Brian C. Lane <bcl@redhat.com> - 23.5-1
- Mock external module dependencies for readthedocs (bcl)
- Generate the pyanaconda module documentation (bcl)
- Reformat kickstart.rst using better ReST markup (bcl)
- Add some deprecation-related false positives. (clumens)
- Add Sphinx documentation support (bcl)
- Add documentation on %%anaconda kickstart command (bcl)
- Prevent Storage spoke Done button method from multiple launch (jkonecny)
- Prevent spokes from being exited more times. (jkonecny)
- Only depend on pygobject3-base in anaconda-core (#1204469) (mkolman)
- Use proxy when configured for the base repo (#1196953) (sjenning)
- Assume UTC if setting the system time without a timezone (#1200444) (dshea)
- Add boolean as return to ThreadManager.wait (jkonecny)
- Make sure LANG is always set to something (#1201896) (dshea)
- Fix pylint/translation issues from the pwpolicy patches. (clumens)

* Fri Mar 20 2015 Brian C. Lane <bcl@redhat.com> - 23.4-1
- Clean out the mock chroot before attempting to run the rest of the test.
  (clumens)
- Implement %%anaconda kickstart section for pwpolicy (bcl)
- Add pwpolicy support to TUI interface (bcl)
- Add pwpolicy for the LUKS passphrase dialog. (bcl)
- Add pwpolicy for the user spoke. (bcl)
- Use pwpolicy for the root password spoke. (bcl)
- Add the text for weak passwords to constants (bcl)
- Add tests with an FTP instrepo (dshea)
- Add kickstart tests for an NFS instrepo and addon repos. (dshea)
- Handle /boot on btrfs for live (#1200539) (bcl)
- rpmostreepayload: write storage config after shared var is mounted (#1203234)
  (rvykydal)
- Tweak tmux configuration file (jkonecny)
- Remove --device= from the new kickstart tests. (clumens)
- Add more kickstart-based packaging tests. (clumens)
- Fix enlightbox call in ZFCPDialog. (#1151144) (sbueno+anaconda)
- fix crash with bare 'inst.virtiolog' in boot args (wwoods)
- Do not attempt to set None as a warning (dshea)
- fix inst.ks.sendmac for static ip=XXX (#826657) (wwoods)

* Fri Mar 13 2015 Brian C. Lane <bcl@redhat.com> - 23.3-1
- Only insert strings into the environment (#1201411) (dshea)
- Fix the rescue kernel version list in writeBootLoader (#1201429) (dshea)
- Missing local variable check (omerusta)
- Fix the handling of nfs:// URLs. (dshea)
- Add glob support for the -a/--add option in makeupdates (mkolman)
- White Space fixes (omerusta)
- Put all mock results into the top-level source dir. (clumens)
- Merge pull request #31 from dcantrell/master (david.l.cantrell)
- Require newt-python in anaconda-core (dshea)
- Make merge-pr executable (dshea)
- Display an error for exceptions during GUI setup (dshea)
- Remove unused invisible char properties (dshea)
- Add a check for invisible_char validity (dshea)
- Connect viewport adjustments to child focus adjustments (#1192155) (dshea)
- Support '%%packages --multilib' in dnfpayload.py (#1192628) (dcantrell)

* Fri Mar 06 2015 Brian C. Lane <bcl@redhat.com> - 23.2-1
- Add rc-release target (bcl)
- Change --skip-tx to --skip-zanata in scratch-bumpver (bcl)
- Add --newrelease to makebumpver (bcl)
- Improve the addon repo name collision code (#1125322) (bcl)
- Fix the import of mountExistingSystem (vpodzime)
- Fix import error in anaconda-cleanup. (sbueno+anaconda)
- Use the new static method to get possible PE sizes (vpodzime)
- Try using the global LUKS passphrase if none is given for LV/part (#1196112)
  (vpodzime)
- Fix the help button mnemonic display on spokes (dshea)
- Only set the hub message if the message has changed (dshea)
- Wrap the info bar in a GtkRevealer (dshea)
- Add links to clickable warning and error messages. (dshea)
- Add a test to look for clickable messages that aren't clickable enough.
  (dshea)
- Increment the widgets version number (dshea)
- Allow markup and links in the info bar. (dshea)
- Add more links to gtk-doc comments (dshea)
- Handle New_Repository name collision source spoke (#1125322) (bcl)
- Fix a bad usage of execWithRedirect (#1197290) (dshea)
- Have to be root to delete /var/tmp/kstest-* on the remote machines. (clumens)
- Use the LUKS device for swap in fstab (#1196200) (vpodzime)
- Clear TUI source spoke errors that may have been leftover from a prior
  attempt. (#1192259) (sbueno+anaconda)

* Fri Feb 27 2015 Brian C. Lane <bcl@redhat.com> - 23.1-1
- Make sure python2 dnf is required (bcl)
- Fix pykickstart requirement. (clumens)
- Extract xattrs from tar payload (#1195462) (bcl)
- Add a script to rebase and merge pull requests (dshea)
- Update translation documentation for Zanata (bcl)
- Switch translation support to fedora.zanata.org (bcl)
- install.py: fix the 'is team device' check (awilliam)
- Explain why Anaconda requires rpm-devel and libarchive-devel during build
  (mkolman)
- Revert "Switch to temporary transifex branch" (bcl)
- Revert "makebumpver needs to know about anaconda-1 transifex name" (bcl)
- Commit 23.0 anaconda.pot file (bcl)
- Rename queue.py to queuefactory.py. (clumens)
- Remove references to old_tests, which no longer exists. (clumens)
- Fix package and group removing with the dnf payload. (clumens)
- Don't try to run new-kernel-pkg if it doesn't exist. (clumens)

* Fri Feb 20 2015 Brian C. Lane <bcl@redhat.com> - 23.0-1
- Remove unused imports (dshea)
- Check for unused imports in __init__ files (dshea)
- Remove timestamp-based version support. (dshea)
- Add test lib methods to check regexes (dshea)
- Cleanup BuildRequires (mkolman)
- Remove obsolete imports. (amulhern)
- Make print statement print output w/out surrounding parentheses. (amulhern)
- Remove an unused import (dshea)
- rpmostreepayload: Honor noverifyssl (walters)
- typo: packaging: Don't vary name of "verified" (walters)
- Disable the metacity mouse-button-modifier setting (dshea)
- Fix completion setting in TUI language spoke. (#1192230) (sbueno+anaconda)
- Remove the pylint false positives for the GLib module (dshea)
- Use ExtendAction for --ignore flag (amulhern)
- Use a simple ExtendAction for add_rpms option. (amulhern)
- Fix log message formating (mkolman)
- Don't clear nonexistent DNF package download location (#1193121) (mkolman)<|MERGE_RESOLUTION|>--- conflicted
+++ resolved
@@ -81,13 +81,8 @@
 
 %package core
 Summary: Core of the Anaconda installer
-<<<<<<< HEAD
 Requires: python3-dnf >= %{dnfver}
-Requires: python3-blivet >= 1:2.1.7
-=======
-Requires: python3-dnf >= %{dnfver}, python3-dnf < %{dnfmaxver}
 Requires: python3-blivet >= 1:2.1.6-3
->>>>>>> e02678b9
 Requires: python3-meh >= %{mehver}
 Requires: libreport-anaconda >= 2.0.21-1
 Requires: libselinux-python3
